# Copyright 2024 DeepMind Technologies Limited
#
# Licensed under the Apache License, Version 2.0 (the "License");
# you may not use this file except in compliance with the License.
# You may obtain a copy of the License at
#
#     http://www.apache.org/licenses/LICENSE-2.0
#
# Unless required by applicable law or agreed to in writing, software
# distributed under the License is distributed on an "AS IS" BASIS,
# WITHOUT WARRANTIES OR CONDITIONS OF ANY KIND, either express or implied.
# See the License for the specific language governing permissions and
# limitations under the License.

"""Initialization and update routines for core_profiles.

Set of routines that initializes core_profiles, updates time-dependent boundary
conditions, and updates time-dependent prescribed core_profiles that are not
evolved by the PDE system.
"""
import dataclasses
import functools
import jax
from jax import numpy as jnp
from torax import array_typing
from torax import charge_states
from torax import constants
from torax import jax_utils
from torax import math_utils
from torax import physics
from torax import state
from torax.config import numerics
from torax.config import profile_conditions
from torax.config import runtime_params_slice
from torax.fvm import cell_variable
from torax.geometry import circular_geometry
from torax.geometry import geometry
from torax.geometry import standard_geometry
from torax.sources import ohmic_heat_source
from torax.sources import source_models as source_models_lib
from torax.sources import source_profiles as source_profiles_lib

_trapz = jax.scipy.integrate.trapezoid

# Using capitalized variables for physics notational conventions rather than
# Python style.
# pylint: disable=invalid-name


def _updated_ion_temperature(
    dynamic_profile_conditions: profile_conditions.DynamicProfileConditions,
    geo: geometry.Geometry,
) -> cell_variable.CellVariable:
  """Updated ion temp. Used upon initialization and if temp_ion=False."""
<<<<<<< HEAD
  prof_conds = dynamic_runtime_params_slice.profile_conditions
  return _updated_temperature(
    geo.drho_norm,
    prof_conds.Ti,
    prof_conds.Ti_bound_left,
    prof_conds.Ti_bound_left_is_grad,
    prof_conds.Ti_bound_left_is_flux,
    prof_conds.Ti_bound_right,
    prof_conds.Ti_bound_right_is_grad,
    prof_conds.Ti_bound_right_is_flux,
    'Ti',
  )
=======
  Ti_bound_right = jax_utils.error_if_not_positive(
      dynamic_profile_conditions.Ti_bound_right,
      'Ti_bound_right',
  )
  temp_ion = cell_variable.CellVariable(
      value=dynamic_profile_conditions.Ti,
      left_face_grad_constraint=jnp.zeros(()),
      right_face_grad_constraint=None,
      right_face_constraint=Ti_bound_right,
      dr=geo.drho_norm,
  )

  return temp_ion
>>>>>>> b695cc5b


def _updated_electron_temperature(
    dynamic_profile_conditions: profile_conditions.DynamicProfileConditions,
    geo: geometry.Geometry,
) -> cell_variable.CellVariable:
  """Updated electron temp. Used upon initialization and if temp_el=False."""
<<<<<<< HEAD
  prof_conds = dynamic_runtime_params_slice.profile_conditions
  return _updated_temperature(
    geo.drho_norm,
    prof_conds.Te,
    prof_conds.Te_bound_left,
    prof_conds.Te_bound_left_is_grad,
    prof_conds.Te_bound_left_is_flux,
    prof_conds.Te_bound_right,
    prof_conds.Te_bound_right_is_grad,
    prof_conds.Te_bound_right_is_flux,
    'Te',
  )


def _updated_temperature(
    drho_norm: jax.Array,
    value: jax.Array,
    bound_left: jax.Array,
    bound_left_is_grad: bool,
    bound_left_is_flux: bool,
    bound_right: jax.Array,
    bound_right_is_grad: bool,
    bound_right_is_flux: bool,
    name: str,
) -> cell_variable.CellVariable:
  """Helper method for updated_ion_temperature and updated_electron_temperature."""
  left_constraint = _ensure_value_boundary_is_positive(bound_left, bound_left_is_grad, f'{name}_bound_left')
  right_constraint = _ensure_value_boundary_is_positive(bound_right, bound_right_is_grad, f'{name}_bound_right')
  return cell_variable.CellVariable(
      value=value,
      dr=drho_norm,
      left_face_constraint=left_constraint,
      left_face_constraint_is_grad=bound_left_is_grad,
      left_face_constraint_is_flux=bound_left_is_flux,
      right_face_constraint=right_constraint,
      right_face_constraint_is_grad=bound_right_is_grad,
      right_face_constraint_is_flux=bound_right_is_flux,
  )
=======
  Te_bound_right = jax_utils.error_if_not_positive(
      dynamic_profile_conditions.Te_bound_right,
      'Te_bound_right',
  )
  temp_el = cell_variable.CellVariable(
      value=dynamic_profile_conditions.Te,
      left_face_grad_constraint=jnp.zeros(()),
      right_face_grad_constraint=None,
      right_face_constraint=Te_bound_right,
      dr=geo.drho_norm,
  )
  return temp_el
>>>>>>> b695cc5b


def _get_ne(
    dynamic_numerics: numerics.DynamicNumerics,
    dynamic_profile_conditions: profile_conditions.DynamicProfileConditions,
    geo: geometry.Geometry,
) -> cell_variable.CellVariable:
<<<<<<< HEAD
  """Helper to get the electron density profile at the current timestep."""
  prof_conds = dynamic_runtime_params_slice.profile_conditions

  # pylint: disable=invalid-name
  nGW = (
      prof_conds.Ip_tot
=======
  """Gets initial or prescribed electron density profile at current timestep."""

  nGW = (
      dynamic_profile_conditions.Ip_tot
>>>>>>> b695cc5b
      / (jnp.pi * geo.Rmin**2)
      * 1e20
      / dynamic_numerics.nref
  )
  ne_value = jnp.where(
<<<<<<< HEAD
      prof_conds.ne_is_fGW,
      prof_conds.ne * nGW,
      prof_conds.ne,
  )
  ne_bound_left = jnp.where(
      prof_conds.ne_bound_left_is_fGW,
      prof_conds.ne_bound_left * nGW,
      prof_conds.ne_bound_left,
=======
      dynamic_profile_conditions.ne_is_fGW,
      dynamic_profile_conditions.ne * nGW,
      dynamic_profile_conditions.ne,
>>>>>>> b695cc5b
  )
  ne_bound_right = jnp.where(
<<<<<<< HEAD
      prof_conds.ne_bound_right_is_fGW,
      prof_conds.ne_bound_right * nGW,
      prof_conds.ne_bound_right,
  )

  if prof_conds.normalize_to_nbar:
    face_left = jnp.where(prof_conds.ne_bound_left_is_grad, ne_value[0], ne_bound_left)
    face_right = jnp.where(prof_conds.ne_bound_right_is_grad, ne_value[-1], ne_bound_right)
=======
      dynamic_profile_conditions.ne_bound_right_is_fGW,
      dynamic_profile_conditions.ne_bound_right * nGW,
      dynamic_profile_conditions.ne_bound_right,
  )

  if dynamic_profile_conditions.normalize_to_nbar:
    face_left = ne_value[0]  # Zero gradient boundary condition at left face.
    face_right = ne_bound_right
>>>>>>> b695cc5b
    face_inner = (ne_value[..., :-1] + ne_value[..., 1:]) / 2.0
    ne_face = jnp.concatenate(
        [face_left[None], face_inner, face_right[None]],
    )
    # Find normalization factor such that desired line-averaged ne is set.
    # Line-averaged electron density (nbar) is poorly defined. In general, the
    # definition is machine-dependent and even shot-dependent since it depends
    # on the usage of a specific interferometry chord. Furthermore, even if we
    # knew the specific chord used, its calculation would depend on magnetic
    # geometry information beyond what is available in StandardGeometry.
    # In lieu of a better solution, we use line-averaged electron density
    # defined on the outer midplane.
    Rmin_out = geo.Rout_face[-1] - geo.Rout_face[0]
    # find target nbar in absolute units
    target_nbar = jnp.where(
<<<<<<< HEAD
        prof_conds.ne_is_fGW,
        prof_conds.nbar * nGW,
        prof_conds.nbar,
    )
    left_is_absolute = prof_conds.ne_bound_left_is_absolute
    right_is_absolute = prof_conds.ne_bound_right_is_absolute

    start_idx = 1 if left_is_absolute else 0
    end_idx = -1 if right_is_absolute else None

    inner_nbar = _trapz(ne_face[start_idx:end_idx], geo.Rout_face[start_idx:end_idx]) / Rmin_out

    numerator_change = 0
    denominator_change = 0

    if left_is_absolute:
        numerator_change += ne_face[0] * (geo.Rout_face[1] - geo.Rout_face[0])
        denominator_change += ne_face[1] * (geo.Rout_face[1] - geo.Rout_face[0])
    if right_is_absolute:
        numerator_change += ne_face[-1] * (geo.Rout_face[-1] - geo.Rout_face[-2])
        denominator_change += ne_face[-2] * (geo.Rout_face[-1] - geo.Rout_face[-2])

    C = ((target_nbar - 0.5 * numerator_change / Rmin_out) /
         (inner_nbar + 0.5 * denominator_change / Rmin_out))

    if not left_is_absolute:
        ne_bound_left *= C
    if not right_is_absolute:
        ne_bound_right *= C
=======
        dynamic_profile_conditions.ne_is_fGW,
        dynamic_profile_conditions.nbar * nGW,
        dynamic_profile_conditions.nbar,
    )
    if (
        not dynamic_profile_conditions.ne_bound_right_is_absolute
    ):
      # In this case, ne_bound_right is taken from ne and we also normalize it.
      C = target_nbar / (_trapz(ne_face, geo.Rout_face) / Rmin_out)
      ne_bound_right = C * ne_bound_right
    else:
      # If ne_bound_right is absolute, subtract off contribution from outer
      # face to get C we need to multiply the inner values with.
      nbar_from_ne_face_inner = (
          _trapz(ne_face[:-1], geo.Rout_face[:-1]) / Rmin_out
      )

      dr_edge = geo.Rout_face[-1] - geo.Rout_face[-2]

      C = (target_nbar - 0.5 * ne_face[-1] * dr_edge / Rmin_out) / (
          nbar_from_ne_face_inner + 0.5 * ne_face[-2] * dr_edge / Rmin_out
      )
>>>>>>> b695cc5b
  else:
    C = 1

  ne_value = C * ne_value

  # TODO: Add tests to check that the left and right boundaries are correct in the new cases.

  if prof_conds.normalize_to_nbar:
    # Verify that the line integrated value is correct
    face_left = jnp.where(prof_conds.ne_bound_left_is_grad, ne_value[0], ne_bound_left)
    face_right = jnp.where(prof_conds.ne_bound_right_is_grad, ne_value[-1], ne_bound_right)
    face_inner = (ne_value[..., :-1] + ne_value[..., 1:]) / 2.0
    ne_face = jnp.concatenate(
        [face_left[None], face_inner, face_right[None]],
    )
    Rmin_out = geo.Rout_face[-1] - geo.Rout_face[0]
    actual_nbar = _trapz(ne_face, geo.Rout_face) / Rmin_out
    target_nbar = jnp.where(
      prof_conds.ne_is_fGW,
      prof_conds.nbar * nGW,
      prof_conds.nbar,
    )
    diff = actual_nbar - target_nbar
    ne_value = jax_utils.error_if(ne_value, diff > 1e-6, 'nbar mismatch')

  ne = cell_variable.CellVariable(
      value=ne_value,
      dr=geo.drho_norm,
      left_face_constraint=ne_bound_left,
      left_face_constraint_is_grad=prof_conds.ne_bound_left_is_grad,
      left_face_constraint_is_flux=False,
      right_face_constraint=ne_bound_right,
      right_face_constraint_is_grad=prof_conds.ne_bound_right_is_grad,
      right_face_constraint_is_flux=False,
  )
  return ne


def _get_charge_states(
    static_runtime_params_slice: runtime_params_slice.StaticRuntimeParamsSlice,
    dynamic_runtime_params_slice: runtime_params_slice.DynamicRuntimeParamsSlice,
    temp_el: cell_variable.CellVariable,
) -> tuple[
    array_typing.ArrayFloat,
    array_typing.ArrayFloat,
    array_typing.ArrayFloat,
    array_typing.ArrayFloat,
]:
<<<<<<< HEAD
  """Updated ion densities based on electron density and plasma composition."""
  # define ion profile based on Zeff and single assumed impurity
  # with Zimp. main ion limited to hydrogenic species for now.
  # Assume isotopic balance for DT fusion power. Solve for ni based on:
  # Zeff = (ni + Zimp**2 * nimp)/ne  ;  nimp*Zimp + ni = ne ,
  # where all density units are in nref

  Zi = dynamic_runtime_params_slice.plasma_composition.Zi
  Zimp = dynamic_runtime_params_slice.plasma_composition.Zimp
  Zeff = dynamic_runtime_params_slice.plasma_composition.Zeff
  Zeff_face = dynamic_runtime_params_slice.plasma_composition.Zeff_face

  dilution_factor = physics.get_main_ion_dilution_factor(Zi, Zimp, Zeff)
  dilution_factor_inner_edge = physics.get_main_ion_dilution_factor(
      Zi, Zimp, Zeff_face[0]
  )
  dilution_factor_outer_edge = physics.get_main_ion_dilution_factor(
      Zi, Zimp, Zeff_face[-1]
  )

  # Assume that Zeff varies slowly across the plasma, so that the gradient of
  # ni and nimp are simply proportional to the gradient of ne
  ni = cell_variable.CellVariable(
      value=ne.value * dilution_factor,
      dr=geo.drho_norm,
      left_face_constraint=jnp.array(
          ne.left_face_constraint * dilution_factor_inner_edge
      ),
      left_face_constraint_is_grad=ne.left_face_constraint_is_grad,
      left_face_constraint_is_flux=ne.left_face_constraint_is_flux,
      right_face_constraint=jnp.array(
          ne.right_face_constraint * dilution_factor_outer_edge
      ),
      right_face_constraint_is_grad=ne.right_face_constraint_is_grad,
      right_face_constraint_is_flux=ne.right_face_constraint_is_flux,
  )

  nimp = cell_variable.CellVariable(
      value=(ne.value - ni.value * Zi) / Zimp,
      dr=geo.drho_norm,
      left_face_constraint=jnp.array(
          ne.left_face_constraint - ni.left_face_constraint * Zi
      ) / Zimp,
      left_face_constraint_is_grad=ne.left_face_constraint_is_grad,
      left_face_constraint_is_flux=ne.left_face_constraint_is_flux,
      right_face_constraint=jnp.array(
          ne.right_face_constraint - ni.right_face_constraint * Zi
      ) / Zimp,
      right_face_constraint_is_grad=ne.right_face_constraint_is_grad,
      right_face_constraint_is_flux=ne.right_face_constraint_is_flux,
=======
  """Updated charge states based on IonMixtures and electron temperature."""
  Zi = charge_states.get_average_charge_state(
      ion_symbols=static_runtime_params_slice.main_ion_names,
      ion_mixture=dynamic_runtime_params_slice.plasma_composition.main_ion,
      Te=temp_el.value,
  )
  Zi_face = charge_states.get_average_charge_state(
      ion_symbols=static_runtime_params_slice.main_ion_names,
      ion_mixture=dynamic_runtime_params_slice.plasma_composition.main_ion,
      Te=temp_el.face_value(),
  )

  Zimp = charge_states.get_average_charge_state(
      ion_symbols=static_runtime_params_slice.impurity_names,
      ion_mixture=dynamic_runtime_params_slice.plasma_composition.impurity,
      Te=temp_el.value,
  )
  Zimp_face = charge_states.get_average_charge_state(
      ion_symbols=static_runtime_params_slice.impurity_names,
      ion_mixture=dynamic_runtime_params_slice.plasma_composition.impurity,
      Te=temp_el.face_value(),
>>>>>>> b695cc5b
  )

  return Zi, Zi_face, Zimp, Zimp_face


# jitted since also used outside the stepper
@functools.partial(
    jax_utils.jit, static_argnames=['static_runtime_params_slice']
)
def get_ion_density_and_charge_states(
    static_runtime_params_slice: runtime_params_slice.StaticRuntimeParamsSlice,
    dynamic_runtime_params_slice: runtime_params_slice.DynamicRuntimeParamsSlice,
    geo: geometry.Geometry,
    ne: cell_variable.CellVariable,
    temp_el: cell_variable.CellVariable,
) -> tuple[
    cell_variable.CellVariable,
    cell_variable.CellVariable,
    array_typing.ArrayFloat,
    array_typing.ArrayFloat,
    array_typing.ArrayFloat,
    array_typing.ArrayFloat,
]:
  """Updated ion densities based on state.

  Main ion and impurities are each treated as a single effective ion, but could
  be comparised of multiple species within an IonMixture. The main ion and
  impurity densities are calculated depending on the Zeff constraint,
  quasineutrality, and the average impurity charge state which may be
  temperature dependent.

  Zeff = (Zi**2 * ni + Zimp**2 * nimp)/ne  ;  nimp*Zimp + ni*Zi = ne

  Args:
    static_runtime_params_slice: Static runtime parameters.
    dynamic_runtime_params_slice: Dynamic runtime parameters.
    geo: Geometry of the tokamak.
    ne: Electron density profile [nref].
    temp_el: Electron temperature profile [keV].

  Returns:
    ni: Ion density profile [nref].
    nimp: Impurity density profile [nref].
    Zi: Average charge state of main ion on cell grid [amu].
      Typically just the average of the atomic numbers since these are normally
      low Z ions and can be assumed to be fully ionized.
    Zi_face: Average charge state of main ion on face grid [amu].
    Zimp: Average charge state of impurities on cell grid [amu].
    Zimp_face: Average charge state of impurities on face grid [amu].
  """

  Zi, Zi_face, Zimp, Zimp_face = _get_charge_states(
      static_runtime_params_slice,
      dynamic_runtime_params_slice,
      temp_el,
  )

  Zeff = dynamic_runtime_params_slice.plasma_composition.Zeff
  Zeff_face = dynamic_runtime_params_slice.plasma_composition.Zeff_face

  dilution_factor = physics.get_main_ion_dilution_factor(Zi, Zimp, Zeff)
  dilution_factor_edge = physics.get_main_ion_dilution_factor(
      Zi_face[-1], Zimp_face[-1], Zeff_face[-1]
  )

  ni = cell_variable.CellVariable(
      value=ne.value * dilution_factor,
      dr=geo.drho_norm,
      right_face_grad_constraint=None,
      right_face_constraint=jnp.array(
          ne.right_face_constraint * dilution_factor_edge
      ),
  )

  nimp = cell_variable.CellVariable(
      value=(ne.value - ni.value * Zi) / Zimp,
      dr=geo.drho_norm,
      right_face_grad_constraint=None,
      right_face_constraint=jnp.array(
          ne.right_face_constraint - ni.right_face_constraint * Zi[-1]
      )
      / Zimp_face[-1],
  )
  return ni, nimp, Zi, Zi_face, Zimp, Zimp_face


def _prescribe_currents(
    bootstrap_profile: source_profiles_lib.BootstrapCurrentProfile,
    external_current: jax.Array,
    dynamic_runtime_params_slice: runtime_params_slice.DynamicRuntimeParamsSlice,
    geo: geometry.Geometry,
) -> state.Currents:
  """Creates the initial Currents from a given bootstrap profile."""

  # Many variables throughout this function are capitalized based on physics
  # notational conventions rather than on Google Python style
  Ip = dynamic_runtime_params_slice.profile_conditions.Ip_tot
  f_bootstrap = bootstrap_profile.I_bootstrap / (Ip * 1e6)

  Iext = (
      math_utils.cell_integration(external_current * geo.spr, geo) / 10**6
  )
  Iohm = Ip - Iext - f_bootstrap * Ip

  # construct prescribed current formula on grid.
  jformula = (
      1 - geo.rho_norm**2
  ) ** dynamic_runtime_params_slice.profile_conditions.nu
  denom = _trapz(jformula * geo.spr, geo.rho_norm)
  # calculate total and Ohmic current profiles
  if dynamic_runtime_params_slice.profile_conditions.initial_j_is_total_current:
    Ctot = Ip * 1e6 / denom
    jtot = jformula * Ctot
    johm = jtot - external_current - bootstrap_profile.j_bootstrap
  else:
    Cohm = Iohm * 1e6 / denom
    johm = jformula * Cohm
    jtot = johm + external_current + bootstrap_profile.j_bootstrap

  jtot_hires = _get_jtot_hires(
      dynamic_runtime_params_slice,
      geo,
      bootstrap_profile,
      Iohm,
      external_current,
  )
  currents = state.Currents(
      jtot=jtot,
      jtot_face=math_utils.cell_to_face(
          jtot, geo, math_utils.IntegralPreservationQuantity.SURFACE
      ),
      jtot_hires=jtot_hires,
      johm=johm,
      external_current_source=external_current,
      j_bootstrap=bootstrap_profile.j_bootstrap,
      j_bootstrap_face=bootstrap_profile.j_bootstrap_face,
      I_bootstrap=bootstrap_profile.I_bootstrap,
      Ip_profile_face=jnp.zeros(geo.rho_face.shape),  # psi not yet calculated
      sigma=bootstrap_profile.sigma,
  )

  return currents


def _calculate_currents_from_psi(
    static_runtime_params_slice: runtime_params_slice.StaticRuntimeParamsSlice,
    dynamic_runtime_params_slice: runtime_params_slice.DynamicRuntimeParamsSlice,
    geo: geometry.Geometry,
    core_profiles: state.CoreProfiles,
    source_models: source_models_lib.SourceModels,
) -> state.Currents:
  """Creates the initial Currents using psi to calculate jtot.

  Args:
    static_runtime_params_slice: Static runtime parameters.
    dynamic_runtime_params_slice: General runtime parameters at t_initial.
    geo: Geometry of the tokamak.
    core_profiles: Core profiles.
    source_models: All TORAX source/sink functions. If not provided, uses the
      default sources.

  Returns:
    currents: Plasma currents
  """

  # Many variables throughout this function are capitalized based on physics
  # notational conventions rather than on Google Python style
  jtot, jtot_face, Ip_profile_face = physics.calc_jtot_from_psi(
      geo,
      core_profiles.psi,
  )

  bootstrap_profile = source_models.j_bootstrap.get_bootstrap(
      dynamic_runtime_params_slice=dynamic_runtime_params_slice,
      static_runtime_params_slice=static_runtime_params_slice,
      geo=geo,
      core_profiles=core_profiles,
  )

  # calculate "External" current profile (e.g. ECCD)
  # form of external current on face grid
  external_current = source_models.external_current_source(
      dynamic_runtime_params_slice=dynamic_runtime_params_slice,
      static_runtime_params_slice=static_runtime_params_slice,
      geo=geo,
      core_profiles=core_profiles,
  )
  johm = jtot - external_current - bootstrap_profile.j_bootstrap
  currents = state.Currents(
      jtot=jtot,
      jtot_face=jtot_face,
      jtot_hires=None,
      johm=johm,
      external_current_source=external_current,
      j_bootstrap=bootstrap_profile.j_bootstrap,
      j_bootstrap_face=bootstrap_profile.j_bootstrap_face,
      I_bootstrap=bootstrap_profile.I_bootstrap,
      Ip_profile_face=Ip_profile_face,
      sigma=bootstrap_profile.sigma,
  )

  return currents


def _update_psi_from_j(
    Ip_tot: array_typing.ScalarFloat,
    geo: geometry.Geometry,
    jtot_hires: jax.Array,
) -> cell_variable.CellVariable:
  """Calculates poloidal flux (psi) consistent with plasma current.

  For increased accuracy of psi, a hi-res grid is used, due to the double
    integration.

  Args:
    Ip_tot: Total plasma current [MA].
    geo: Torus geometry.
    jtot_hires: High resolution version of jtot [A/m^2].

  Returns:
    psi: Poloidal flux cell variable.
  """
  psi_grad_constraint = _calculate_psi_grad_constraint(
      Ip_tot,
      geo,
  )

  y = jtot_hires * geo.spr_hires
  assert y.ndim == 1
  assert geo.rho_hires.ndim == 1
  Ip_profile = math_utils.cumulative_trapezoid(
      y=y, x=geo.rho_hires_norm, initial=0.0
  )
  scale = jnp.concatenate((
      jnp.zeros((1,)),
      (16 * jnp.pi**3 * constants.CONSTANTS.mu0 * (jnp.pi * geo.rho_b**2))
      / ((geo.G_hires[1:] * geo.Rmaj) * geo.g2g3_over_rhon_hires[1:]),
  ))
  # dpsi_dr on the cell grid
  dpsi_drhon_hires = scale * Ip_profile

  # psi on cell grid
  psi_hires = math_utils.cumulative_trapezoid(
      y=dpsi_drhon_hires, x=geo.rho_hires_norm, initial=0.0
  )

  psi_value = jnp.interp(geo.rho_norm, geo.rho_hires_norm, psi_hires)

  psi = cell_variable.CellVariable.of(
      value=psi_value,
      dr=geo.drho_norm,
      left_face_grad_constraint=jnp.array(0.0),
      right_face_grad_constraint=psi_grad_constraint,
  )

  return psi


def _calculate_psi_grad_constraint(
    Ip_tot: array_typing.ScalarFloat,
    geo: geometry.Geometry,
) -> jax.Array:
  """Calculates the constraint on the poloidal flux (psi)."""
  return (
      Ip_tot
      * 1e6
      * (16 * jnp.pi**3 * constants.CONSTANTS.mu0 * (jnp.pi * geo.rho_b**2))
      / (geo.g2g3_over_rhon_face[-1] * (geo.G_face[-1] * geo.Rmaj))
  )


def _init_psi_and_current(
    static_runtime_params_slice: runtime_params_slice.StaticRuntimeParamsSlice,
    dynamic_runtime_params_slice: runtime_params_slice.DynamicRuntimeParamsSlice,
    geo: geometry.Geometry,
    core_profiles: state.CoreProfiles,
    source_models: source_models_lib.SourceModels,
) -> state.CoreProfiles:
  """Initialises psi and currents in core profiles.

  There are three modes of doing this that are supported:
    1. Retrieving psi from the profile conditions.
    2. Retrieving psi from the standard geometry input.
    3. Calculating j according to the nu formula and then calculating psi from
    that. As we are calculating j using a guess for psi, this method is iterated
    to converge to the true psi.

  Args:
    static_runtime_params_slice: Static runtime parameters.
    dynamic_runtime_params_slice: Dynamic runtime parameters.
    geo: Torus geometry.
    core_profiles: Core profiles.
    source_models: All TORAX source/sink functions. If not provided, uses the
      default sources.

  Returns:
    Refined core profiles.
  """
  # TODO: Calculate psi on the inner and outer sides.
  # Retrieving psi from the profile conditions.
  if dynamic_runtime_params_slice.profile_conditions.psi is not None:
    psi = cell_variable.CellVariable.of(
        value=dynamic_runtime_params_slice.profile_conditions.psi,
        left_face_grad_constraint=jnp.array(0.0),
        right_face_grad_constraint=_calculate_psi_grad_constraint(
            dynamic_runtime_params_slice.profile_conditions.Ip_tot,
            geo,
        ),
        dr=geo.drho_norm,
    )
    core_profiles = dataclasses.replace(core_profiles, psi=psi)
    currents = _calculate_currents_from_psi(
        dynamic_runtime_params_slice=dynamic_runtime_params_slice,
        static_runtime_params_slice=static_runtime_params_slice,
        geo=geo,
        core_profiles=core_profiles,
        source_models=source_models,
    )
  # Retrieving psi from the standard geometry input.
  elif (
      isinstance(geo, standard_geometry.StandardGeometry)
      and not dynamic_runtime_params_slice.profile_conditions.initial_psi_from_j
  ):
    # psi is already provided from a numerical equilibrium, so no need to
    # first calculate currents. However, non-inductive currents are still
    # calculated and used in current diffusion equation.
    psi = cell_variable.CellVariable.of(
        value=geo.psi_from_Ip,
        left_face_grad_constraint=jnp.array(0.0),
        right_face_grad_constraint=_calculate_psi_grad_constraint(
            dynamic_runtime_params_slice.profile_conditions.Ip_tot,
            geo,
        ),
        dr=geo.drho_norm,
    )
    core_profiles = dataclasses.replace(core_profiles, psi=psi)
    currents = _calculate_currents_from_psi(
        dynamic_runtime_params_slice=dynamic_runtime_params_slice,
        static_runtime_params_slice=static_runtime_params_slice,
        geo=geo,
        core_profiles=core_profiles,
        source_models=source_models,
    )
  # Calculating j according to nu formula and psi from j.
  elif (
      isinstance(geo, circular_geometry.CircularAnalyticalGeometry)
      or dynamic_runtime_params_slice.profile_conditions.initial_psi_from_j
  ):
    # First calculate currents without bootstrap.
    bootstrap = source_profiles_lib.BootstrapCurrentProfile.zero_profile(
        geo
    )
    external_current = source_models.external_current_source(
        dynamic_runtime_params_slice=dynamic_runtime_params_slice,
        static_runtime_params_slice=static_runtime_params_slice,
        geo=geo,
        core_profiles=core_profiles,
    )
    currents = _prescribe_currents(
        bootstrap_profile=bootstrap,
        external_current=external_current,
        dynamic_runtime_params_slice=dynamic_runtime_params_slice,
        geo=geo,
    )
    psi = _update_psi_from_j(
        dynamic_runtime_params_slice.profile_conditions.Ip_tot,
        geo,
        currents.jtot_hires,
    )
    core_profiles = dataclasses.replace(
        core_profiles, currents=currents, psi=psi
    )
    # Now calculate currents with bootstrap.
    bootstrap_profile = source_models.j_bootstrap.get_bootstrap(
        dynamic_runtime_params_slice=dynamic_runtime_params_slice,
        static_runtime_params_slice=static_runtime_params_slice,
        geo=geo,
        core_profiles=core_profiles,
    )
    currents = _prescribe_currents(
        bootstrap_profile=bootstrap_profile,
        external_current=external_current,
        dynamic_runtime_params_slice=dynamic_runtime_params_slice,
        geo=geo,
    )
    psi = _update_psi_from_j(
        dynamic_runtime_params_slice.profile_conditions.Ip_tot,
        geo,
        currents.jtot_hires,
    )
    _, _, Ip_profile_face = physics.calc_jtot_from_psi(
        geo,
        psi,
    )
    currents = dataclasses.replace(currents, Ip_profile_face=Ip_profile_face)
  else:
    raise ValueError('Cannot compute psi for given config.')

  core_profiles = dataclasses.replace(core_profiles, psi=psi, currents=currents)

  return core_profiles


def initial_core_profiles(
    static_runtime_params_slice: runtime_params_slice.StaticRuntimeParamsSlice,
    dynamic_runtime_params_slice: runtime_params_slice.DynamicRuntimeParamsSlice,
    geo: geometry.Geometry,
    source_models: source_models_lib.SourceModels,
) -> state.CoreProfiles:
  """Calculates the initial core profiles.

  Args:
    static_runtime_params_slice: Static runtime parameters.
    dynamic_runtime_params_slice: Dynamic runtime parameters at t=t_initial.
    geo: Torus geometry.
    source_models: All models for TORAX sources/sinks.

  Returns:
    Initial core profiles.
  """

  # To set initial values and compute the boundary conditions, we need to handle
  # potentially time-varying inputs from the users.
  # The default time in build_dynamic_runtime_params_slice is t_initial
  temp_ion = _updated_ion_temperature(
      dynamic_runtime_params_slice.profile_conditions, geo
  )
  temp_el = _updated_electron_temperature(
      dynamic_runtime_params_slice.profile_conditions, geo
  )
  ne = _get_ne(dynamic_runtime_params_slice.numerics,
               dynamic_runtime_params_slice.profile_conditions,
               geo)

  ni, nimp, Zi, Zi_face, Zimp, Zimp_face = get_ion_density_and_charge_states(
      static_runtime_params_slice,
      dynamic_runtime_params_slice,
      geo,
      ne,
      temp_el,
  )

  # The later calculation needs core profiles.
  # So initialize these quantities with zeros.
  psidot = cell_variable.CellVariable.of(
      value=jnp.zeros_like(geo.rho),
      dr=geo.drho_norm,
      left_face_grad_constraint=jnp.array(0.0),
      right_face_grad_constraint=jnp.array(0.0),
  )
  psi = cell_variable.CellVariable.of(
      value=jnp.zeros_like(geo.rho),
      dr=geo.drho_norm,
      left_face_grad_constraint=jnp.array(0.0),
      right_face_grad_constraint=jnp.array(0.0),
  )
  q_face = jnp.zeros_like(geo.rho_face)
  s_face = jnp.zeros_like(geo.rho_face)
  currents = state.Currents.zeros(geo)

  core_profiles = state.CoreProfiles(
      temp_ion=temp_ion,
      temp_el=temp_el,
      ne=ne,
      ni=ni,
      Zi=Zi,
      Zi_face=Zi_face,
      Ai=dynamic_runtime_params_slice.plasma_composition.main_ion.avg_A,
      nimp=nimp,
      Zimp=Zimp,
      Zimp_face=Zimp_face,
      Aimp=dynamic_runtime_params_slice.plasma_composition.impurity.avg_A,
      psi=psi,
      psidot=psidot,
      currents=currents,
      q_face=q_face,
      s_face=s_face,
      nref=jnp.asarray(dynamic_runtime_params_slice.numerics.nref),
  )

  core_profiles = _init_psi_and_current(
      static_runtime_params_slice,
      dynamic_runtime_params_slice,
      geo,
      core_profiles,
      source_models,
  )

  # psidot calculated here with phibdot=0 in geo, since this is initial
  # conditions and we don't yet have information on geo_t_plus_dt for the
  # phibdot calculation.
  psidot = dataclasses.replace(
      core_profiles.psidot,
      value=ohmic_heat_source.calc_psidot(
          static_runtime_params_slice,
          dynamic_runtime_params_slice,
          geo,
          core_profiles,
          source_models,
      ),
  )
  core_profiles = dataclasses.replace(core_profiles, psidot=psidot)

  # Set psi as source of truth and recalculate jtot, q, s
  return physics.update_jtot_q_face_s_face(
      geo=geo,
      core_profiles=core_profiles,
      q_correction_factor=dynamic_runtime_params_slice.numerics.q_correction_factor,
  )


def get_prescribed_core_profile_values(
    static_runtime_params_slice: runtime_params_slice.StaticRuntimeParamsSlice,
    dynamic_runtime_params_slice: runtime_params_slice.DynamicRuntimeParamsSlice,
    geo: geometry.Geometry,
    core_profiles: state.CoreProfiles,
) -> dict[str, array_typing.ArrayFloat]:
  """Updates core profiles which are not being evolved by PDE.

  Uses same functions as for profile initialization.

  Args:
    static_runtime_params_slice: Static simulation runtime parameters.
    dynamic_runtime_params_slice: Dynamic runtime parameters at t=t_initial.
    geo: Torus geometry.
    core_profiles: Core profiles dataclass to be updated

  Returns:
    Updated core profiles values on the cell grid.
  """
  # If profiles are not evolved, they can still potential be time-evolving,
  # depending on the runtime params. If so, they are updated below.
  if (
      not static_runtime_params_slice.ion_heat_eq
      and dynamic_runtime_params_slice.numerics.enable_prescribed_profile_evolution
  ):
    temp_ion = _updated_ion_temperature(
        dynamic_runtime_params_slice.profile_conditions, geo).value
  else:
    temp_ion = core_profiles.temp_ion.value
  if (
      not static_runtime_params_slice.el_heat_eq
      and dynamic_runtime_params_slice.numerics.enable_prescribed_profile_evolution
  ):
    temp_el_cell_variable = _updated_electron_temperature(
        dynamic_runtime_params_slice.profile_conditions, geo
    )
    temp_el = temp_el_cell_variable.value
  else:
    temp_el_cell_variable = core_profiles.temp_el
    temp_el = temp_el_cell_variable.value
  if (
      not static_runtime_params_slice.dens_eq
      and dynamic_runtime_params_slice.numerics.enable_prescribed_profile_evolution
  ):
    ne_cell_variable = _get_ne(
        dynamic_runtime_params_slice.numerics,
        dynamic_runtime_params_slice.profile_conditions,
        geo)
  else:
    ne_cell_variable = core_profiles.ne
  ni, nimp, Zi, Zi_face, Zimp, Zimp_face = get_ion_density_and_charge_states(
      static_runtime_params_slice,
      dynamic_runtime_params_slice,
      geo,
      ne_cell_variable,
      temp_el_cell_variable,
  )
  ne = ne_cell_variable.value
  ni = ni.value
  nimp = nimp.value

  return {
      'temp_ion': temp_ion,
      'temp_el': temp_el,
      'ne': ne,
      'ni': ni,
      'nimp': nimp,
      'Zi': Zi,
      'Zi_face': Zi_face,
      'Zimp': Zimp,
      'Zimp_face': Zimp_face,
  }


def update_evolving_core_profiles(
    x_new: tuple[cell_variable.CellVariable, ...],
    static_runtime_params_slice: runtime_params_slice.StaticRuntimeParamsSlice,
    dynamic_runtime_params_slice: runtime_params_slice.DynamicRuntimeParamsSlice,
    geo: geometry.Geometry,
    core_profiles: state.CoreProfiles,
    evolving_names: tuple[str, ...],
) -> state.CoreProfiles:
  """Returns the new core profiles after updating the evolving variables.

  Args:
    x_new: The new values of the evolving variables.
    static_runtime_params_slice: The static runtime params slice.
    dynamic_runtime_params_slice: The dynamic runtime params slice.
    geo: Magnetic geometry.
    core_profiles: The old set of core plasma profiles.
    evolving_names: The names of the evolving variables.
  """

  def get_update(x_new, var):
    """Returns the new value of `var`."""
    if var in evolving_names:
      return x_new[evolving_names.index(var)]
    # `var` is not evolving, so its new value is just its old value
    return getattr(core_profiles, var)

  temp_ion = get_update(x_new, 'temp_ion')
  temp_el = get_update(x_new, 'temp_el')
  psi = get_update(x_new, 'psi')
  ne = get_update(x_new, 'ne')

  ni, nimp, Zi, Zi_face, Zimp, Zimp_face = get_ion_density_and_charge_states(
      static_runtime_params_slice,
      dynamic_runtime_params_slice,
      geo,
      ne,
      temp_el,
  )

  return dataclasses.replace(
      core_profiles,
      temp_ion=temp_ion,
      temp_el=temp_el,
      psi=psi,
      ne=ne,
      ni=ni,
      nimp=nimp,
      Zi=Zi,
      Zi_face=Zi_face,
      Zimp=Zimp,
      Zimp_face=Zimp_face,
  )


def compute_boundary_conditions(
    static_runtime_params_slice: runtime_params_slice.StaticRuntimeParamsSlice,
    dynamic_runtime_params_slice: runtime_params_slice.DynamicRuntimeParamsSlice,
    geo: geometry.Geometry,
) -> dict[str, dict[str, jax.Array | None]]:
  """Computes boundary conditions for time t and returns updates to State.

  Args:
    static_runtime_params_slice: Static (concrete) runtime parameters
    dynamic_runtime_params_slice: Dynamic runtime parameters
    geo: Geometry object

  Returns:
    Mapping from State attribute names to dictionaries updating attributes of
    each CellVariable in the state. This dict can in theory recursively replace
    values in a State object.
  """
<<<<<<< HEAD
  prof_conds = dynamic_runtime_params_slice.profile_conditions
  plas_comp = dynamic_runtime_params_slice.plasma_composition

  Ti_bound_left = _ensure_value_boundary_is_positive(
      prof_conds.Ti_bound_left,
      prof_conds.Ti_bound_left_is_grad,
      'Ti_bound_left',
  )
  Ti_bound_right = _ensure_value_boundary_is_positive(
      prof_conds.Ti_bound_right,
      prof_conds.Ti_bound_right_is_grad,
      'Ti_bound_right'
  )

  Te_bound_left = _ensure_value_boundary_is_positive(
      prof_conds.Te_bound_left,
      prof_conds.Te_bound_left_is_grad,
      'Te_bound_left',
  )
  Te_bound_right = _ensure_value_boundary_is_positive(
      prof_conds.Te_bound_right,
      prof_conds.Te_bound_right_is_grad,
      'Te_bound_right'
=======
  Ti_bound_right = jax_utils.error_if_not_positive(
      dynamic_runtime_params_slice.profile_conditions.Ti_bound_right,
      'Ti_bound_right',
  )

  Te_bound_right = jax_utils.error_if_not_positive(
      dynamic_runtime_params_slice.profile_conditions.Te_bound_right,
      'Te_bound_right',
>>>>>>> b695cc5b
  )
  # TODO(b/390143606): Separate out the boundary condition calculation from the
  # core profile calculation.
  ne = _get_ne(
      dynamic_runtime_params_slice.numerics,
      dynamic_runtime_params_slice.profile_conditions,
      geo,
  )
  ne_bound_left = ne.left_face_constraint
  ne_bound_right = ne.right_face_constraint

<<<<<<< HEAD
  # define ion profile based on (flat) Zeff and single assumed impurity
  # with Zimp. main ion limited to hydrogenic species for now.
  # Assume isotopic balance for DT fusion power. Solve for ni based on:
  # Zeff = (Zi * ni + Zimp**2 * nimp)/ne  ;  nimp*Zimp + ni*Zi = ne
  # This assumes that Zeff varies slowly across rho_norm, so that the
  # gradient of ni and nimp are simply proportional to the gradient of ne.
  dilution_factor_inner_edge = physics.get_main_ion_dilution_factor(
      plas_comp.Zi,
      plas_comp.Zimp,
      plas_comp.Zeff_face[0],
  )
  ni_bound_left = ne_bound_left * dilution_factor_inner_edge
  nimp_bound_left = (
      ne_bound_left - ni_bound_left * plas_comp.Zi
  ) / plas_comp.Zimp

  dilution_factor_outer_edge = physics.get_main_ion_dilution_factor(
      plas_comp.Zi,
      plas_comp.Zimp,
      plas_comp.Zeff_face[-1],
  )
  ni_bound_right = ne_bound_right * dilution_factor_outer_edge
  nimp_bound_right = (
       ne_bound_right - ni_bound_right * plas_comp.Zi
  ) / plas_comp.Zimp
=======
  Zi_edge = charge_states.get_average_charge_state(
      static_runtime_params_slice.main_ion_names,
      ion_mixture=dynamic_runtime_params_slice.plasma_composition.main_ion,
      Te=Te_bound_right,
  )
  Zimp_edge = charge_states.get_average_charge_state(
      static_runtime_params_slice.impurity_names,
      ion_mixture=dynamic_runtime_params_slice.plasma_composition.impurity,
      Te=Te_bound_right,
  )

  dilution_factor_edge = physics.get_main_ion_dilution_factor(
      Zi_edge,
      Zimp_edge,
      dynamic_runtime_params_slice.plasma_composition.Zeff_face[-1],
  )

  ni_bound_right = ne_bound_right * dilution_factor_edge
  nimp_bound_right = (ne_bound_right - ni_bound_right * Zi_edge) / Zimp_edge
>>>>>>> b695cc5b

  return {
      'temp_ion': dict(
          left_face_constraint=jnp.array(Ti_bound_left),
          left_face_constraint_is_grad=prof_conds.Ti_bound_left_is_grad,
          left_face_constraint_is_flux=prof_conds.Ti_bound_left_is_flux,
          right_face_constraint=jnp.array(Ti_bound_right),
          right_face_constraint_is_grad=prof_conds.Ti_bound_right_is_grad,
          right_face_constraint_is_flux=prof_conds.Ti_bound_right_is_flux,
      ),
      'temp_el': dict(
          left_face_constraint=jnp.array(Te_bound_left),
          left_face_constraint_is_grad=prof_conds.Te_bound_left_is_grad,
          left_face_constraint_is_flux=prof_conds.Te_bound_left_is_flux,
          right_face_constraint=jnp.array(Te_bound_right),
          right_face_constraint_is_grad=prof_conds.Te_bound_right_is_grad,
          right_face_constraint_is_flux=prof_conds.Te_bound_right_is_flux,
      ),
      'ne': dict(
          left_face_constraint=jnp.array(ne_bound_left),
          left_face_constraint_is_grad=prof_conds.ne_bound_left_is_grad,
          right_face_constraint=jnp.array(ne_bound_right),
          right_face_constraint_is_grad=prof_conds.ne_bound_right_is_grad,
      ),
      'ni': dict(
          left_face_constraint=jnp.array(ni_bound_left),
          left_face_constraint_is_grad=prof_conds.ne_bound_left_is_grad,
          right_face_constraint=jnp.array(ni_bound_right),
          right_face_constraint_is_grad=prof_conds.ne_bound_right_is_grad,
      ),
      'nimp': dict(
          left_face_constraint=jnp.array(nimp_bound_left),
          left_face_constraint_is_grad=prof_conds.ne_bound_left_is_grad,
          right_face_constraint=jnp.array(nimp_bound_right),
          right_face_constraint_is_grad=prof_conds.ne_bound_right_is_grad,
      ),
      'psi': dict(
<<<<<<< HEAD
          right_face_constraint=_calculate_psi_grad_constraint(
              dynamic_runtime_params_slice,
=======
          right_face_grad_constraint=_calculate_psi_grad_constraint(
              dynamic_runtime_params_slice.profile_conditions.Ip_tot,
>>>>>>> b695cc5b
              geo,
          ),
          right_face_constraint_is_grad=True,
      ),
      'Zi_edge': Zi_edge,
      'Zimp_edge': Zimp_edge,
  }


<<<<<<< HEAD
def _ensure_value_boundary_is_positive(bound: jax.Array, bound_is_grad: bool, name: str) -> jax.Array:
  return jax_utils.error_if(
      bound,
      (jnp.min(bound) <= 0) & (~bound_is_grad),
      name,
  )


# pylint: disable=invalid-name
=======
>>>>>>> b695cc5b
def _get_jtot_hires(
    dynamic_runtime_params_slice: runtime_params_slice.DynamicRuntimeParamsSlice,
    geo: geometry.Geometry,
    bootstrap_profile: source_profiles_lib.BootstrapCurrentProfile,
    Iohm: jax.Array | float,
    external_current: jax.Array,
) -> jax.Array:
  """Calculates jtot hires."""
  j_bootstrap_hires = jnp.interp(
      geo.rho_hires, geo.rho_face, bootstrap_profile.j_bootstrap_face
  )

  # calculate hi-res "External" current profile (e.g. ECCD) on cell grid.
  external_current_face = math_utils.cell_to_face(
      external_current,
      geo,
      preserved_quantity=math_utils.IntegralPreservationQuantity.SURFACE,
  )
  external_current_hires = jnp.interp(
      geo.rho_hires, geo.rho_face, external_current_face
  )

  # calculate high resolution jtot and Ohmic current profile
  jformula_hires = (
      1 - geo.rho_hires_norm**2
  ) ** dynamic_runtime_params_slice.profile_conditions.nu
  denom = _trapz(jformula_hires * geo.spr_hires, geo.rho_hires_norm)
  if dynamic_runtime_params_slice.profile_conditions.initial_j_is_total_current:
    Ctot_hires = (
        dynamic_runtime_params_slice.profile_conditions.Ip_tot * 1e6 / denom
    )
    jtot_hires = jformula_hires * Ctot_hires
  else:
    Cohm_hires = Iohm * 1e6 / denom
    johm_hires = jformula_hires * Cohm_hires
    jtot_hires = johm_hires + external_current_hires + j_bootstrap_hires
  return jtot_hires<|MERGE_RESOLUTION|>--- conflicted
+++ resolved
@@ -52,7 +52,6 @@
     geo: geometry.Geometry,
 ) -> cell_variable.CellVariable:
   """Updated ion temp. Used upon initialization and if temp_ion=False."""
-<<<<<<< HEAD
   prof_conds = dynamic_runtime_params_slice.profile_conditions
   return _updated_temperature(
     geo.drho_norm,
@@ -65,21 +64,6 @@
     prof_conds.Ti_bound_right_is_flux,
     'Ti',
   )
-=======
-  Ti_bound_right = jax_utils.error_if_not_positive(
-      dynamic_profile_conditions.Ti_bound_right,
-      'Ti_bound_right',
-  )
-  temp_ion = cell_variable.CellVariable(
-      value=dynamic_profile_conditions.Ti,
-      left_face_grad_constraint=jnp.zeros(()),
-      right_face_grad_constraint=None,
-      right_face_constraint=Ti_bound_right,
-      dr=geo.drho_norm,
-  )
-
-  return temp_ion
->>>>>>> b695cc5b
 
 
 def _updated_electron_temperature(
@@ -87,7 +71,6 @@
     geo: geometry.Geometry,
 ) -> cell_variable.CellVariable:
   """Updated electron temp. Used upon initialization and if temp_el=False."""
-<<<<<<< HEAD
   prof_conds = dynamic_runtime_params_slice.profile_conditions
   return _updated_temperature(
     geo.drho_norm,
@@ -126,20 +109,6 @@
       right_face_constraint_is_grad=bound_right_is_grad,
       right_face_constraint_is_flux=bound_right_is_flux,
   )
-=======
-  Te_bound_right = jax_utils.error_if_not_positive(
-      dynamic_profile_conditions.Te_bound_right,
-      'Te_bound_right',
-  )
-  temp_el = cell_variable.CellVariable(
-      value=dynamic_profile_conditions.Te,
-      left_face_grad_constraint=jnp.zeros(()),
-      right_face_grad_constraint=None,
-      right_face_constraint=Te_bound_right,
-      dr=geo.drho_norm,
-  )
-  return temp_el
->>>>>>> b695cc5b
 
 
 def _get_ne(
@@ -147,59 +116,33 @@
     dynamic_profile_conditions: profile_conditions.DynamicProfileConditions,
     geo: geometry.Geometry,
 ) -> cell_variable.CellVariable:
-<<<<<<< HEAD
-  """Helper to get the electron density profile at the current timestep."""
-  prof_conds = dynamic_runtime_params_slice.profile_conditions
-
-  # pylint: disable=invalid-name
-  nGW = (
-      prof_conds.Ip_tot
-=======
   """Gets initial or prescribed electron density profile at current timestep."""
 
   nGW = (
       dynamic_profile_conditions.Ip_tot
->>>>>>> b695cc5b
       / (jnp.pi * geo.Rmin**2)
       * 1e20
       / dynamic_numerics.nref
   )
   ne_value = jnp.where(
-<<<<<<< HEAD
-      prof_conds.ne_is_fGW,
-      prof_conds.ne * nGW,
-      prof_conds.ne,
-  )
-  ne_bound_left = jnp.where(
-      prof_conds.ne_bound_left_is_fGW,
-      prof_conds.ne_bound_left * nGW,
-      prof_conds.ne_bound_left,
-=======
       dynamic_profile_conditions.ne_is_fGW,
       dynamic_profile_conditions.ne * nGW,
       dynamic_profile_conditions.ne,
->>>>>>> b695cc5b
+  )
+  ne_bound_left = jnp.where(
+      dynamic_profile_conditions.ne_bound_left_is_fGW,
+      dynamic_profile_conditions.ne_bound_left * nGW,
+      dynamic_profile_conditions.ne_bound_left,
   )
   ne_bound_right = jnp.where(
-<<<<<<< HEAD
-      prof_conds.ne_bound_right_is_fGW,
-      prof_conds.ne_bound_right * nGW,
-      prof_conds.ne_bound_right,
-  )
-
-  if prof_conds.normalize_to_nbar:
-    face_left = jnp.where(prof_conds.ne_bound_left_is_grad, ne_value[0], ne_bound_left)
-    face_right = jnp.where(prof_conds.ne_bound_right_is_grad, ne_value[-1], ne_bound_right)
-=======
       dynamic_profile_conditions.ne_bound_right_is_fGW,
       dynamic_profile_conditions.ne_bound_right * nGW,
       dynamic_profile_conditions.ne_bound_right,
   )
 
   if dynamic_profile_conditions.normalize_to_nbar:
-    face_left = ne_value[0]  # Zero gradient boundary condition at left face.
-    face_right = ne_bound_right
->>>>>>> b695cc5b
+    face_left = jnp.where(dynamic_profile_conditions.ne_bound_left_is_grad, ne_value[0], ne_bound_left)
+    face_right = jnp.where(dynamic_profile_conditions.ne_bound_right_is_grad, ne_value[-1], ne_bound_right)
     face_inner = (ne_value[..., :-1] + ne_value[..., 1:]) / 2.0
     ne_face = jnp.concatenate(
         [face_left[None], face_inner, face_right[None]],
@@ -215,13 +158,12 @@
     Rmin_out = geo.Rout_face[-1] - geo.Rout_face[0]
     # find target nbar in absolute units
     target_nbar = jnp.where(
-<<<<<<< HEAD
-        prof_conds.ne_is_fGW,
-        prof_conds.nbar * nGW,
-        prof_conds.nbar,
-    )
-    left_is_absolute = prof_conds.ne_bound_left_is_absolute
-    right_is_absolute = prof_conds.ne_bound_right_is_absolute
+        dynamic_profile_conditions.ne_is_fGW,
+        dynamic_profile_conditions.nbar * nGW,
+        dynamic_profile_conditions.nbar,
+    )
+    left_is_absolute = dynamic_profile_conditions.ne_bound_left_is_absolute
+    right_is_absolute = dynamic_profile_conditions.ne_bound_right_is_absolute
 
     start_idx = 1 if left_is_absolute else 0
     end_idx = -1 if right_is_absolute else None
@@ -245,30 +187,6 @@
         ne_bound_left *= C
     if not right_is_absolute:
         ne_bound_right *= C
-=======
-        dynamic_profile_conditions.ne_is_fGW,
-        dynamic_profile_conditions.nbar * nGW,
-        dynamic_profile_conditions.nbar,
-    )
-    if (
-        not dynamic_profile_conditions.ne_bound_right_is_absolute
-    ):
-      # In this case, ne_bound_right is taken from ne and we also normalize it.
-      C = target_nbar / (_trapz(ne_face, geo.Rout_face) / Rmin_out)
-      ne_bound_right = C * ne_bound_right
-    else:
-      # If ne_bound_right is absolute, subtract off contribution from outer
-      # face to get C we need to multiply the inner values with.
-      nbar_from_ne_face_inner = (
-          _trapz(ne_face[:-1], geo.Rout_face[:-1]) / Rmin_out
-      )
-
-      dr_edge = geo.Rout_face[-1] - geo.Rout_face[-2]
-
-      C = (target_nbar - 0.5 * ne_face[-1] * dr_edge / Rmin_out) / (
-          nbar_from_ne_face_inner + 0.5 * ne_face[-2] * dr_edge / Rmin_out
-      )
->>>>>>> b695cc5b
   else:
     C = 1
 
@@ -276,10 +194,10 @@
 
   # TODO: Add tests to check that the left and right boundaries are correct in the new cases.
 
-  if prof_conds.normalize_to_nbar:
+  if dynamic_profile_conditions.normalize_to_nbar:
     # Verify that the line integrated value is correct
-    face_left = jnp.where(prof_conds.ne_bound_left_is_grad, ne_value[0], ne_bound_left)
-    face_right = jnp.where(prof_conds.ne_bound_right_is_grad, ne_value[-1], ne_bound_right)
+    face_left = jnp.where(dynamic_profile_conditions.ne_bound_left_is_grad, ne_value[0], ne_bound_left)
+    face_right = jnp.where(dynamic_profile_conditions.ne_bound_right_is_grad, ne_value[-1], ne_bound_right)
     face_inner = (ne_value[..., :-1] + ne_value[..., 1:]) / 2.0
     ne_face = jnp.concatenate(
         [face_left[None], face_inner, face_right[None]],
@@ -287,9 +205,9 @@
     Rmin_out = geo.Rout_face[-1] - geo.Rout_face[0]
     actual_nbar = _trapz(ne_face, geo.Rout_face) / Rmin_out
     target_nbar = jnp.where(
-      prof_conds.ne_is_fGW,
-      prof_conds.nbar * nGW,
-      prof_conds.nbar,
+      dynamic_profile_conditions.ne_is_fGW,
+      dynamic_profile_conditions.nbar * nGW,
+      dynamic_profile_conditions.nbar,
     )
     diff = actual_nbar - target_nbar
     ne_value = jax_utils.error_if(ne_value, diff > 1e-6, 'nbar mismatch')
@@ -317,25 +235,93 @@
     array_typing.ArrayFloat,
     array_typing.ArrayFloat,
 ]:
-<<<<<<< HEAD
-  """Updated ion densities based on electron density and plasma composition."""
-  # define ion profile based on Zeff and single assumed impurity
-  # with Zimp. main ion limited to hydrogenic species for now.
-  # Assume isotopic balance for DT fusion power. Solve for ni based on:
-  # Zeff = (ni + Zimp**2 * nimp)/ne  ;  nimp*Zimp + ni = ne ,
-  # where all density units are in nref
-
-  Zi = dynamic_runtime_params_slice.plasma_composition.Zi
-  Zimp = dynamic_runtime_params_slice.plasma_composition.Zimp
+  """Updated charge states based on IonMixtures and electron temperature."""
+  Zi = charge_states.get_average_charge_state(
+      ion_symbols=static_runtime_params_slice.main_ion_names,
+      ion_mixture=dynamic_runtime_params_slice.plasma_composition.main_ion,
+      Te=temp_el.value,
+  )
+  Zi_face = charge_states.get_average_charge_state(
+      ion_symbols=static_runtime_params_slice.main_ion_names,
+      ion_mixture=dynamic_runtime_params_slice.plasma_composition.main_ion,
+      Te=temp_el.face_value(),
+  )
+
+  Zimp = charge_states.get_average_charge_state(
+      ion_symbols=static_runtime_params_slice.impurity_names,
+      ion_mixture=dynamic_runtime_params_slice.plasma_composition.impurity,
+      Te=temp_el.value,
+  )
+  Zimp_face = charge_states.get_average_charge_state(
+      ion_symbols=static_runtime_params_slice.impurity_names,
+      ion_mixture=dynamic_runtime_params_slice.plasma_composition.impurity,
+      Te=temp_el.face_value(),
+  )
+
+  return Zi, Zi_face, Zimp, Zimp_face
+
+
+# jitted since also used outside the stepper
+@functools.partial(
+    jax_utils.jit, static_argnames=['static_runtime_params_slice']
+)
+def get_ion_density_and_charge_states(
+    static_runtime_params_slice: runtime_params_slice.StaticRuntimeParamsSlice,
+    dynamic_runtime_params_slice: runtime_params_slice.DynamicRuntimeParamsSlice,
+    geo: geometry.Geometry,
+    ne: cell_variable.CellVariable,
+    temp_el: cell_variable.CellVariable,
+) -> tuple[
+    cell_variable.CellVariable,
+    cell_variable.CellVariable,
+    array_typing.ArrayFloat,
+    array_typing.ArrayFloat,
+    array_typing.ArrayFloat,
+    array_typing.ArrayFloat,
+]:
+  """Updated ion densities based on state.
+
+  Main ion and impurities are each treated as a single effective ion, but could
+  be comparised of multiple species within an IonMixture. The main ion and
+  impurity densities are calculated depending on the Zeff constraint,
+  quasineutrality, and the average impurity charge state which may be
+  temperature dependent.
+
+  Zeff = (Zi**2 * ni + Zimp**2 * nimp)/ne  ;  nimp*Zimp + ni*Zi = ne
+
+  Args:
+    static_runtime_params_slice: Static runtime parameters.
+    dynamic_runtime_params_slice: Dynamic runtime parameters.
+    geo: Geometry of the tokamak.
+    ne: Electron density profile [nref].
+    temp_el: Electron temperature profile [keV].
+
+  Returns:
+    ni: Ion density profile [nref].
+    nimp: Impurity density profile [nref].
+    Zi: Average charge state of main ion on cell grid [amu].
+      Typically just the average of the atomic numbers since these are normally
+      low Z ions and can be assumed to be fully ionized.
+    Zi_face: Average charge state of main ion on face grid [amu].
+    Zimp: Average charge state of impurities on cell grid [amu].
+    Zimp_face: Average charge state of impurities on face grid [amu].
+  """
+
+  Zi, Zi_face, Zimp, Zimp_face = _get_charge_states(
+      static_runtime_params_slice,
+      dynamic_runtime_params_slice,
+      temp_el,
+  )
+
   Zeff = dynamic_runtime_params_slice.plasma_composition.Zeff
   Zeff_face = dynamic_runtime_params_slice.plasma_composition.Zeff_face
 
   dilution_factor = physics.get_main_ion_dilution_factor(Zi, Zimp, Zeff)
   dilution_factor_inner_edge = physics.get_main_ion_dilution_factor(
-      Zi, Zimp, Zeff_face[0]
+      Zi_face[0], Zimp_face[0], Zeff_face[0]
   )
   dilution_factor_outer_edge = physics.get_main_ion_dilution_factor(
-      Zi, Zimp, Zeff_face[-1]
+      Zi_face[-1], Zimp_face[-1], Zeff_face[-1]
   )
 
   # Assume that Zeff varies slowly across the plasma, so that the gradient of
@@ -359,120 +345,15 @@
       value=(ne.value - ni.value * Zi) / Zimp,
       dr=geo.drho_norm,
       left_face_constraint=jnp.array(
-          ne.left_face_constraint - ni.left_face_constraint * Zi
-      ) / Zimp,
+          ne.left_face_constraint - ni.left_face_constraint * Zi[0]
+      ) / Zimp_face[0],
       left_face_constraint_is_grad=ne.left_face_constraint_is_grad,
       left_face_constraint_is_flux=ne.left_face_constraint_is_flux,
       right_face_constraint=jnp.array(
-          ne.right_face_constraint - ni.right_face_constraint * Zi
-      ) / Zimp,
+          ne.right_face_constraint - ni.right_face_constraint * Zi[-1]
+      ) / Zimp_face[-1],
       right_face_constraint_is_grad=ne.right_face_constraint_is_grad,
       right_face_constraint_is_flux=ne.right_face_constraint_is_flux,
-=======
-  """Updated charge states based on IonMixtures and electron temperature."""
-  Zi = charge_states.get_average_charge_state(
-      ion_symbols=static_runtime_params_slice.main_ion_names,
-      ion_mixture=dynamic_runtime_params_slice.plasma_composition.main_ion,
-      Te=temp_el.value,
-  )
-  Zi_face = charge_states.get_average_charge_state(
-      ion_symbols=static_runtime_params_slice.main_ion_names,
-      ion_mixture=dynamic_runtime_params_slice.plasma_composition.main_ion,
-      Te=temp_el.face_value(),
-  )
-
-  Zimp = charge_states.get_average_charge_state(
-      ion_symbols=static_runtime_params_slice.impurity_names,
-      ion_mixture=dynamic_runtime_params_slice.plasma_composition.impurity,
-      Te=temp_el.value,
-  )
-  Zimp_face = charge_states.get_average_charge_state(
-      ion_symbols=static_runtime_params_slice.impurity_names,
-      ion_mixture=dynamic_runtime_params_slice.plasma_composition.impurity,
-      Te=temp_el.face_value(),
->>>>>>> b695cc5b
-  )
-
-  return Zi, Zi_face, Zimp, Zimp_face
-
-
-# jitted since also used outside the stepper
-@functools.partial(
-    jax_utils.jit, static_argnames=['static_runtime_params_slice']
-)
-def get_ion_density_and_charge_states(
-    static_runtime_params_slice: runtime_params_slice.StaticRuntimeParamsSlice,
-    dynamic_runtime_params_slice: runtime_params_slice.DynamicRuntimeParamsSlice,
-    geo: geometry.Geometry,
-    ne: cell_variable.CellVariable,
-    temp_el: cell_variable.CellVariable,
-) -> tuple[
-    cell_variable.CellVariable,
-    cell_variable.CellVariable,
-    array_typing.ArrayFloat,
-    array_typing.ArrayFloat,
-    array_typing.ArrayFloat,
-    array_typing.ArrayFloat,
-]:
-  """Updated ion densities based on state.
-
-  Main ion and impurities are each treated as a single effective ion, but could
-  be comparised of multiple species within an IonMixture. The main ion and
-  impurity densities are calculated depending on the Zeff constraint,
-  quasineutrality, and the average impurity charge state which may be
-  temperature dependent.
-
-  Zeff = (Zi**2 * ni + Zimp**2 * nimp)/ne  ;  nimp*Zimp + ni*Zi = ne
-
-  Args:
-    static_runtime_params_slice: Static runtime parameters.
-    dynamic_runtime_params_slice: Dynamic runtime parameters.
-    geo: Geometry of the tokamak.
-    ne: Electron density profile [nref].
-    temp_el: Electron temperature profile [keV].
-
-  Returns:
-    ni: Ion density profile [nref].
-    nimp: Impurity density profile [nref].
-    Zi: Average charge state of main ion on cell grid [amu].
-      Typically just the average of the atomic numbers since these are normally
-      low Z ions and can be assumed to be fully ionized.
-    Zi_face: Average charge state of main ion on face grid [amu].
-    Zimp: Average charge state of impurities on cell grid [amu].
-    Zimp_face: Average charge state of impurities on face grid [amu].
-  """
-
-  Zi, Zi_face, Zimp, Zimp_face = _get_charge_states(
-      static_runtime_params_slice,
-      dynamic_runtime_params_slice,
-      temp_el,
-  )
-
-  Zeff = dynamic_runtime_params_slice.plasma_composition.Zeff
-  Zeff_face = dynamic_runtime_params_slice.plasma_composition.Zeff_face
-
-  dilution_factor = physics.get_main_ion_dilution_factor(Zi, Zimp, Zeff)
-  dilution_factor_edge = physics.get_main_ion_dilution_factor(
-      Zi_face[-1], Zimp_face[-1], Zeff_face[-1]
-  )
-
-  ni = cell_variable.CellVariable(
-      value=ne.value * dilution_factor,
-      dr=geo.drho_norm,
-      right_face_grad_constraint=None,
-      right_face_constraint=jnp.array(
-          ne.right_face_constraint * dilution_factor_edge
-      ),
-  )
-
-  nimp = cell_variable.CellVariable(
-      value=(ne.value - ni.value * Zi) / Zimp,
-      dr=geo.drho_norm,
-      right_face_grad_constraint=None,
-      right_face_constraint=jnp.array(
-          ne.right_face_constraint - ni.right_face_constraint * Zi[-1]
-      )
-      / Zimp_face[-1],
   )
   return ni, nimp, Zi, Zi_face, Zimp, Zimp_face
 
@@ -1047,10 +928,10 @@
     each CellVariable in the state. This dict can in theory recursively replace
     values in a State object.
   """
-<<<<<<< HEAD
   prof_conds = dynamic_runtime_params_slice.profile_conditions
   plas_comp = dynamic_runtime_params_slice.plasma_composition
 
+  # TODO: Compute the actual boundary value because these could be gradients
   Ti_bound_left = _ensure_value_boundary_is_positive(
       prof_conds.Ti_bound_left,
       prof_conds.Ti_bound_left_is_grad,
@@ -1071,16 +952,6 @@
       prof_conds.Te_bound_right,
       prof_conds.Te_bound_right_is_grad,
       'Te_bound_right'
-=======
-  Ti_bound_right = jax_utils.error_if_not_positive(
-      dynamic_runtime_params_slice.profile_conditions.Ti_bound_right,
-      'Ti_bound_right',
-  )
-
-  Te_bound_right = jax_utils.error_if_not_positive(
-      dynamic_runtime_params_slice.profile_conditions.Te_bound_right,
-      'Te_bound_right',
->>>>>>> b695cc5b
   )
   # TODO(b/390143606): Separate out the boundary condition calculation from the
   # core profile calculation.
@@ -1092,53 +963,46 @@
   ne_bound_left = ne.left_face_constraint
   ne_bound_right = ne.right_face_constraint
 
-<<<<<<< HEAD
-  # define ion profile based on (flat) Zeff and single assumed impurity
-  # with Zimp. main ion limited to hydrogenic species for now.
-  # Assume isotopic balance for DT fusion power. Solve for ni based on:
-  # Zeff = (Zi * ni + Zimp**2 * nimp)/ne  ;  nimp*Zimp + ni*Zi = ne
-  # This assumes that Zeff varies slowly across rho_norm, so that the
-  # gradient of ni and nimp are simply proportional to the gradient of ne.
+  Zi_inner_edge = charge_states.get_average_charge_state(
+    static_runtime_params_slice.main_ion_names,
+    ion_mixture=plas_comp.main_ion,
+    Te=Te_bound_left,
+  )
+  Zimp_inner_edge = charge_states.get_average_charge_state(
+    static_runtime_params_slice.impurity_names,
+    ion_mixture=plas_comp.impurity,
+    Te=Te_bound_left,
+  )
+
+  Zi_outer_edge = charge_states.get_average_charge_state(
+      static_runtime_params_slice.main_ion_names,
+      ion_mixture=plas_comp.main_ion,
+      Te=Te_bound_right,
+  )
+  Zimp_outer_edge = charge_states.get_average_charge_state(
+      static_runtime_params_slice.impurity_names,
+      ion_mixture=plas_comp.impurity,
+      Te=Te_bound_right,
+  )
+
   dilution_factor_inner_edge = physics.get_main_ion_dilution_factor(
-      plas_comp.Zi,
-      plas_comp.Zimp,
-      plas_comp.Zeff_face[0],
+    Zi_inner_edge,
+    Zimp_inner_edge,
+    plas_comp.Zeff_face[0],
+  )
+  dilution_factor_outer_edge = physics.get_main_ion_dilution_factor(
+      Zi_outer_edge,
+      Zimp_outer_edge,
+      plas_comp.Zeff_face[-1],
   )
   ni_bound_left = ne_bound_left * dilution_factor_inner_edge
   nimp_bound_left = (
-      ne_bound_left - ni_bound_left * plas_comp.Zi
-  ) / plas_comp.Zimp
-
-  dilution_factor_outer_edge = physics.get_main_ion_dilution_factor(
-      plas_comp.Zi,
-      plas_comp.Zimp,
-      plas_comp.Zeff_face[-1],
-  )
+      ne_bound_left - ni_bound_left *
+    Zi_inner_edge) / Zimp_inner_edge
+
   ni_bound_right = ne_bound_right * dilution_factor_outer_edge
-  nimp_bound_right = (
-       ne_bound_right - ni_bound_right * plas_comp.Zi
-  ) / plas_comp.Zimp
-=======
-  Zi_edge = charge_states.get_average_charge_state(
-      static_runtime_params_slice.main_ion_names,
-      ion_mixture=dynamic_runtime_params_slice.plasma_composition.main_ion,
-      Te=Te_bound_right,
-  )
-  Zimp_edge = charge_states.get_average_charge_state(
-      static_runtime_params_slice.impurity_names,
-      ion_mixture=dynamic_runtime_params_slice.plasma_composition.impurity,
-      Te=Te_bound_right,
-  )
-
-  dilution_factor_edge = physics.get_main_ion_dilution_factor(
-      Zi_edge,
-      Zimp_edge,
-      dynamic_runtime_params_slice.plasma_composition.Zeff_face[-1],
-  )
-
-  ni_bound_right = ne_bound_right * dilution_factor_edge
-  nimp_bound_right = (ne_bound_right - ni_bound_right * Zi_edge) / Zimp_edge
->>>>>>> b695cc5b
+  nimp_bound_right = (ne_bound_right - ni_bound_right *
+    Zi_outer_edge) / Zimp_outer_edge
 
   return {
       'temp_ion': dict(
@@ -1176,13 +1040,8 @@
           right_face_constraint_is_grad=prof_conds.ne_bound_right_is_grad,
       ),
       'psi': dict(
-<<<<<<< HEAD
           right_face_constraint=_calculate_psi_grad_constraint(
-              dynamic_runtime_params_slice,
-=======
-          right_face_grad_constraint=_calculate_psi_grad_constraint(
               dynamic_runtime_params_slice.profile_conditions.Ip_tot,
->>>>>>> b695cc5b
               geo,
           ),
           right_face_constraint_is_grad=True,
@@ -1192,7 +1051,6 @@
   }
 
 
-<<<<<<< HEAD
 def _ensure_value_boundary_is_positive(bound: jax.Array, bound_is_grad: bool, name: str) -> jax.Array:
   return jax_utils.error_if(
       bound,
@@ -1201,9 +1059,6 @@
   )
 
 
-# pylint: disable=invalid-name
-=======
->>>>>>> b695cc5b
 def _get_jtot_hires(
     dynamic_runtime_params_slice: runtime_params_slice.DynamicRuntimeParamsSlice,
     geo: geometry.Geometry,
