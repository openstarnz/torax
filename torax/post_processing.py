--- conflicted
+++ resolved
@@ -471,7 +471,11 @@
       / geo.volume[-1]
   )
 
-<<<<<<< HEAD
+  Wpol = physics.calc_Wpol(geo, sim_state.core_profiles.psi)
+  li3 = physics.calc_li3(
+      geo.Rmaj, Wpol, sim_state.core_profiles.currents.Ip_profile_face[-1]
+  )
+
   chi_face_ion = sim_state.core_transport.chi_face_ion
   chi_face_el = sim_state.core_transport.chi_face_el
   v_face = sim_state.core_transport.v_face_el
@@ -481,12 +485,6 @@
   flux_temp_el_face = calc_coeffs.calc_temp_flux(geo, prof.ne, prof.temp_el, v_face, d_face, chi_face_el)
   flux_ni_face = calc_coeffs.calc_particle_flux(geo, prof.ni, v_face, d_face)
   flux_ne_face = calc_coeffs.calc_particle_flux(geo, prof.ne, v_face, d_face)
-=======
-  Wpol = physics.calc_Wpol(geo, sim_state.core_profiles.psi)
-  li3 = physics.calc_li3(
-      geo.Rmaj, Wpol, sim_state.core_profiles.currents.Ip_profile_face[-1]
-  )
->>>>>>> b695cc5b
 
   # pylint: enable=invalid-name
   updated_post_processed_outputs = dataclasses.replace(
@@ -518,15 +516,12 @@
       ne_volume_avg=ne_volume_avg,
       ni_volume_avg=ni_volume_avg,
       q95=q95,
-<<<<<<< HEAD
+      Wpol=Wpol,
+      li3=li3,
       flux_temp_ion_face=flux_temp_ion_face,
       flux_temp_el_face=flux_temp_el_face,
       flux_ni_face=flux_ni_face,
       flux_ne_face=flux_ne_face,
-=======
-      Wpol=Wpol,
-      li3=li3,
->>>>>>> b695cc5b
   )
   # pylint: enable=invalid-name
   return dataclasses.replace(
