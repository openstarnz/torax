# Copyright 2024 DeepMind Technologies Limited
#
# Licensed under the Apache License, Version 2.0 (the "License");
# you may not use this file except in compliance with the License.
# You may obtain a copy of the License at
#
#     http://www.apache.org/licenses/LICENSE-2.0
#
# Unless required by applicable law or agreed to in writing, software
# distributed under the License is distributed on an "AS IS" BASIS,
# WITHOUT WARRANTIES OR CONDITIONS OF ANY KIND, either express or implied.
# See the License for the specific language governing permissions and
# limitations under the License.

"""Functions for adding post-processed outputs to the simulation state."""

import jax
from jax import numpy as jnp
from torax import constants
from torax import jax_utils
from torax import math_utils
from torax import state
<<<<<<< HEAD
from torax.config import runtime_params_slice
=======
from torax.fvm import calc_coeffs
>>>>>>> b26eff1b
from torax.geometry import geometry
from torax.physics import formulas
from torax.physics import psi_calculations
from torax.physics import scaling_laws
from torax.sources import source_profiles

_trapz = jax.scipy.integrate.trapezoid

# TODO(b/376010694): use the various SOURCE_NAMES for the keys.
ION_EL_HEAT_SOURCE_TRANSFORMATIONS = {
    'generic_ion_el_heat_source': 'P_generic',
    'fusion_heat_source': 'P_alpha',
    'ion_cyclotron_source': 'P_icrh',
}
EL_HEAT_SOURCE_TRANSFORMATIONS = {
    'ohmic_heat_source': 'P_ohmic',
    'bremsstrahlung_heat_sink': 'P_brems',
    'cyclotron_radiation_heat_sink': 'P_cycl',
    'electron_cyclotron_source': 'P_ecrh',
    'impurity_radiation_heat_sink': 'P_rad',
}
EXTERNAL_HEATING_SOURCES = [
    'generic_ion_el_heat_source',
    'electron_cyclotron_source',
    'ohmic_heat_source',
    'ion_cyclotron_source',
]
CURRENT_SOURCE_TRANSFORMATIONS = {
    'generic_current_source': 'I_generic',
    'electron_cyclotron_source': 'I_ecrh',
}


def _calculate_integrated_sources(
    geo: geometry.Geometry,
    core_profiles: state.CoreProfiles,
    core_sources: source_profiles.SourceProfiles,
    dynamic_runtime_params_slice: runtime_params_slice.DynamicRuntimeParamsSlice,
) -> dict[str, jax.Array]:
  """Calculates total integrated internal and external source power and current.

  Args:
    geo: Magnetic geometry
    core_profiles: Kinetic profiles such as temperature and density
    core_sources: Internal and external sources
    dynamic_runtime_params_slice: Runtime parameters slice for current time step

  Returns:
    Dictionary with integrated quantities for all existing sources.
    See state.PostProcessedOutputs for the full list of keys.

    Output dict used to update the `PostProcessedOutputs` object in the
    output `ToraxSimState`. Sources that don't exist do not have integrated
    quantities included in the returned dict. The corresponding
    `PostProcessedOutputs` attributes remain at their initialized zero values.
  """
  integrated = {}

  # Initialize total alpha power to zero. Needed for Q calculation.
  integrated['P_alpha_tot'] = jnp.array(0.0, dtype=jax_utils.get_dtype())

  # electron-ion heat exchange always exists, and is not in
  # core_sources.profiles, so we calculate it here.
  qei = core_sources.qei.qei_coef * (
      core_profiles.temp_el.value - core_profiles.temp_ion.value
  )
  integrated['P_ei_exchange_ion'] = math_utils.volume_integration(qei, geo)
  integrated['P_ei_exchange_el'] = -integrated['P_ei_exchange_ion']

  # Initialize total electron and ion powers
  # TODO(b/380848256): P_sol is now correct for stationary state. However,
  # for generality need to add dWth/dt to the equation (time dependence of
  # stored energy).
  integrated['P_sol_ion'] = integrated['P_ei_exchange_ion']
  integrated['P_sol_el'] = integrated['P_ei_exchange_el']
  integrated['P_external_ion'] = jnp.array(0.0, dtype=jax_utils.get_dtype())
  integrated['P_external_el'] = jnp.array(0.0, dtype=jax_utils.get_dtype())
  integrated['P_external_injected'] = jnp.array(
      0.0, dtype=jax_utils.get_dtype()
  )

  # Calculate integrated sources with convenient names, transformed from
  # TORAX internal names.
  for key, value in ION_EL_HEAT_SOURCE_TRANSFORMATIONS.items():
    ion_profiles = core_sources.temp_ion
    el_profiles = core_sources.temp_el
    if key in ion_profiles and key in el_profiles:
      profile_ion, profile_el = ion_profiles[key], el_profiles[key]
      integrated[f'{value}_ion'] = math_utils.volume_integration(
          profile_ion, geo
      )
      integrated[f'{value}_el'] = math_utils.volume_integration(profile_el, geo)
      integrated[f'{value}_tot'] = (
          integrated[f'{value}_ion'] + integrated[f'{value}_el']
      )
      integrated['P_sol_ion'] += integrated[f'{value}_ion']
      integrated['P_sol_el'] += integrated[f'{value}_el']
      if key in EXTERNAL_HEATING_SOURCES:
        integrated['P_external_ion'] += integrated[f'{value}_ion']
        integrated['P_external_el'] += integrated[f'{value}_el']

        # Track injected power for heating sources that have absorption_fraction
        # These are only for sources like ICRH or NBI that are
        # ion_el_heat_sources.
        source_params = dynamic_runtime_params_slice.sources[key]
        if hasattr(source_params, 'absorption_fraction'):
          total_absorbed = integrated[f'{value}_tot']
          injected_power = total_absorbed / source_params.absorption_fraction
          integrated['P_external_injected'] += injected_power
        else:
          integrated['P_external_injected'] += integrated[f'{value}_tot']
    else:
      integrated[f'{value}_ion'] = jnp.array(0.0, dtype=jax_utils.get_dtype())
      integrated[f'{value}_el'] = jnp.array(0.0, dtype=jax_utils.get_dtype())
      integrated[f'{value}_tot'] = jnp.array(0.0, dtype=jax_utils.get_dtype())

  for key, value in EL_HEAT_SOURCE_TRANSFORMATIONS.items():
    profiles = core_sources.temp_el
    if key in profiles:
      integrated[f'{value}'] = math_utils.volume_integration(profiles[key], geo)
      integrated['P_sol_el'] += integrated[f'{value}']
      if key in EXTERNAL_HEATING_SOURCES:
        integrated['P_external_el'] += integrated[f'{value}']
        integrated['P_external_injected'] += integrated[f'{value}']
    else:
      integrated[f'{value}'] = jnp.array(0.0, dtype=jax_utils.get_dtype())

  for key, value in CURRENT_SOURCE_TRANSFORMATIONS.items():
    profiles = core_sources.psi
    if key in profiles:
      integrated[f'{value}'] = math_utils.area_integration(profiles[key], geo)
    else:
      integrated[f'{value}'] = jnp.array(0.0, dtype=jax_utils.get_dtype())

  integrated['P_sol_tot'] = integrated['P_sol_ion'] + integrated['P_sol_el']
  integrated['P_external_tot'] = (
      integrated['P_external_ion'] + integrated['P_external_el']
  )

  return integrated


@jax_utils.jit
def make_post_processed_outputs(
    sim_state: state.ToraxSimState,
    dynamic_runtime_params_slice: runtime_params_slice.DynamicRuntimeParamsSlice,
    previous_post_processed_outputs: state.PostProcessedOutputs | None = None,
) -> state.PostProcessedOutputs:
  """Calculates post-processed outputs based on the latest state.

  Called at the beginning and end of each `sim.run_simulation` step.
  Args:
    sim_state: The state to add outputs to.
    dynamic_runtime_params_slice: Runtime parameters slice for the current time
      step, needed for calculating integrated power.
    previous_post_processed_outputs: The previous outputs, used to calculate
      cumulative quantities. Optional input. If None, then cumulative quantities
      are set at the initialized values in sim_state itself. This is used for
      the first time step of a the simulation. The initialized values are zero
      for a clean simulation, or the last value of the previous simulation for a
      restarted simulation.

  Returns:
    post_processed_outputs: The post_processed_outputs for the given state.
  """

  (
      pressure_thermal_el_face,
      pressure_thermal_ion_face,
      pressure_thermal_tot_face,
  ) = formulas.calculate_pressure(sim_state.core_profiles)
  pprime_face = formulas.calc_pprime(sim_state.core_profiles)
  # pylint: disable=invalid-name
  W_thermal_el, W_thermal_ion, W_thermal_tot = (
      formulas.calculate_stored_thermal_energy(
          pressure_thermal_el_face,
          pressure_thermal_ion_face,
          pressure_thermal_tot_face,
          sim_state.geometry,
      )
  )
  FFprime_face = formulas.calc_FFprime(
      sim_state.core_profiles, sim_state.geometry
  )
  # Calculate normalized poloidal flux.
  psi_face = sim_state.core_profiles.psi.face_value()
  psi_norm_face = (psi_face - psi_face[0]) / (psi_face[-1] - psi_face[0])
  integrated_sources = _calculate_integrated_sources(
      sim_state.geometry,
      sim_state.core_profiles,
      sim_state.core_sources,
      dynamic_runtime_params_slice,
  )
  # Calculate fusion gain with a zero division guard.
  # Total energy released per reaction is 5 times the alpha particle energy.
  Q_fusion = (
      integrated_sources['P_alpha_tot']
      * 5.0
      / (integrated_sources['P_external_injected'] + constants.CONSTANTS.eps)
  )

  P_LH_hi_dens, P_LH_min, P_LH, ne_min_P_LH = (
      scaling_laws.calculate_plh_scaling_factor(
          sim_state.geometry, sim_state.core_profiles
      )
  )

  # Thermal energy confinement time is the stored energy divided by the total
  # input power into the plasma.

  # Ploss term here does not include the reduction of radiated power. Most
  # analysis of confinement times from databases have not included this term.
  # Therefore highly radiative scenarios can lead to skewed results.

  Ploss = (
      integrated_sources['P_alpha_tot'] + integrated_sources['P_external_tot']
  )

  if previous_post_processed_outputs is not None:
    dW_th_dt = (
        W_thermal_tot - previous_post_processed_outputs.W_thermal_tot
    ) / sim_state.dt
  else:
    dW_th_dt = 0.0

  tauE = W_thermal_tot / Ploss

  tauH89P = scaling_laws.calculate_scaling_law_confinement_time(
      sim_state.geometry, sim_state.core_profiles, Ploss, 'H89P'
  )
  tauH98 = scaling_laws.calculate_scaling_law_confinement_time(
      sim_state.geometry, sim_state.core_profiles, Ploss, 'H98'
  )
  tauH97L = scaling_laws.calculate_scaling_law_confinement_time(
      sim_state.geometry, sim_state.core_profiles, Ploss, 'H97L'
  )
  tauH20 = scaling_laws.calculate_scaling_law_confinement_time(
      sim_state.geometry, sim_state.core_profiles, Ploss, 'H20'
  )

  H89P = tauE / tauH89P
  H98 = tauE / tauH98
  H97L = tauE / tauH97L
  H20 = tauE / tauH20

  # Calculate total external (injected) and fusion (generated) energies based on
  # interval average.
  if previous_post_processed_outputs is not None:
    # Factor 5 due to including neutron energy: E_fusion = 5.0 * E_alpha
    E_cumulative_fusion = (
        previous_post_processed_outputs.E_cumulative_fusion
        + 5.0
        * sim_state.dt
        * (
            integrated_sources['P_alpha_tot']
            + previous_post_processed_outputs.P_alpha_tot
        )
        / 2.0
    )
    E_cumulative_external = (
        previous_post_processed_outputs.E_cumulative_external
        + sim_state.dt
        * (
            integrated_sources['P_external_tot']
            + previous_post_processed_outputs.P_external_tot
        )
        / 2.0
    )
  else:
    # Used during initiailization. Note for restarted simulations this should
    # be overwritten by the previous_post_processed_outputs.
    E_cumulative_fusion = 0.0
    E_cumulative_external = 0.0

  # Calculate q at 95% of the normalized poloidal flux
  q95 = psi_calculations.calc_q95(psi_norm_face, sim_state.core_profiles.q_face)

  # Calculate te and ti volume average [keV]
  te_volume_avg = math_utils.volume_average(
      sim_state.core_profiles.temp_el.value, sim_state.geometry
  )
  ti_volume_avg = math_utils.volume_average(
      sim_state.core_profiles.temp_ion.value, sim_state.geometry
  )

  # Calculate ne and ni (main ion) volume and line averages [nref m^-3]
  ne_volume_avg = math_utils.volume_average(
      sim_state.core_profiles.ne.value, sim_state.geometry
  )
  ni_volume_avg = math_utils.volume_average(
      sim_state.core_profiles.ni.value, sim_state.geometry
  )
  ne_line_avg = math_utils.line_average(
      sim_state.core_profiles.ne.value, sim_state.geometry
  )
  ni_line_avg = math_utils.line_average(
      sim_state.core_profiles.ni.value, sim_state.geometry
  )
  fgw_ne_volume_avg = formulas.calculate_greenwald_fraction(
      ne_volume_avg, sim_state.core_profiles, sim_state.geometry
  )
  fgw_ne_line_avg = formulas.calculate_greenwald_fraction(
      ne_line_avg, sim_state.core_profiles, sim_state.geometry
  )
  Wpol = psi_calculations.calc_Wpol(
      sim_state.geometry, sim_state.core_profiles.psi
  )
  li3 = psi_calculations.calc_li3(
      sim_state.geometry.Rmaj,
      Wpol,
      sim_state.core_profiles.currents.Ip_profile_face[-1],
  )
  chi_face_ion = sim_state.core_transport.chi_face_ion
  chi_face_el = sim_state.core_transport.chi_face_el
  v_face = sim_state.core_transport.v_face_el
  d_face = sim_state.core_transport.d_face_el
  prof = sim_state.core_profiles
  flux_temp_ion_face = calc_coeffs.calc_temp_flux(geo, prof.ni, prof.temp_ion, v_face, d_face, chi_face_ion)
  flux_temp_el_face = calc_coeffs.calc_temp_flux(geo, prof.ne, prof.temp_el, v_face, d_face, chi_face_el)
  flux_ni_face = calc_coeffs.calc_particle_flux(geo, prof.ni, v_face, d_face)
  flux_ne_face = calc_coeffs.calc_particle_flux(geo, prof.ne, v_face, d_face)

  # pylint: enable=invalid-name
  return state.PostProcessedOutputs(
      pressure_thermal_ion_face=pressure_thermal_ion_face,
      pressure_thermal_el_face=pressure_thermal_el_face,
      pressure_thermal_tot_face=pressure_thermal_tot_face,
      pprime_face=pprime_face,
      W_thermal_ion=W_thermal_ion,
      W_thermal_el=W_thermal_el,
      W_thermal_tot=W_thermal_tot,
      tauE=tauE,
      H89P=H89P,
      H98=H98,
      H97L=H97L,
      H20=H20,
      FFprime_face=FFprime_face,
      psi_norm_face=psi_norm_face,
      psi_face=sim_state.core_profiles.psi.face_value(),
      **integrated_sources,
      Q_fusion=Q_fusion,
      P_LH=P_LH,
      P_LH_min=P_LH_min,
      P_LH_hi_dens=P_LH_hi_dens,
      ne_min_P_LH=ne_min_P_LH,
      E_cumulative_fusion=E_cumulative_fusion,
      E_cumulative_external=E_cumulative_external,
      te_volume_avg=te_volume_avg,
      ti_volume_avg=ti_volume_avg,
      ne_volume_avg=ne_volume_avg,
      ni_volume_avg=ni_volume_avg,
      ne_line_avg=ne_line_avg,
      ni_line_avg=ni_line_avg,
      fgw_ne_volume_avg=fgw_ne_volume_avg,
      fgw_ne_line_avg=fgw_ne_line_avg,
      q95=q95,
      Wpol=Wpol,
      li3=li3,
<<<<<<< HEAD
      dW_th_dt=dW_th_dt,
=======
      flux_temp_ion_face=flux_temp_ion_face,
      flux_temp_el_face=flux_temp_el_face,
      flux_ni_face=flux_ni_face,
      flux_ne_face=flux_ne_face,
  )
  # pylint: enable=invalid-name
  return dataclasses.replace(
      sim_state,
      post_processed_outputs=updated_post_processed_outputs,
>>>>>>> b26eff1b
  )<|MERGE_RESOLUTION|>--- conflicted
+++ resolved
@@ -20,11 +20,8 @@
 from torax import jax_utils
 from torax import math_utils
 from torax import state
-<<<<<<< HEAD
 from torax.config import runtime_params_slice
-=======
 from torax.fvm import calc_coeffs
->>>>>>> b26eff1b
 from torax.geometry import geometry
 from torax.physics import formulas
 from torax.physics import psi_calculations
@@ -383,17 +380,9 @@
       q95=q95,
       Wpol=Wpol,
       li3=li3,
-<<<<<<< HEAD
       dW_th_dt=dW_th_dt,
-=======
       flux_temp_ion_face=flux_temp_ion_face,
       flux_temp_el_face=flux_temp_el_face,
       flux_ni_face=flux_ni_face,
       flux_ne_face=flux_ne_face,
-  )
-  # pylint: enable=invalid-name
-  return dataclasses.replace(
-      sim_state,
-      post_processed_outputs=updated_post_processed_outputs,
->>>>>>> b26eff1b
   )