--- conflicted
+++ resolved
@@ -229,30 +229,7 @@
     return step_interpolate(self._padded_xs, self._padded_ys, x)
 
 
-<<<<<<< HEAD
-# Config input types convertible to InterpolatedParam objects.
-InterpolatedVarSingleAxisInput = (
-    float
-    | dict[float, float]
-    | bool
-    | dict[float, bool]
-    | tuple[chex.Array, chex.Array]
-    | xr.DataArray
-)
-InterpolatedVarTimeRhoInput = (
-    # Mapping from time to rho, value interpolated in rho
-    Mapping[float, InterpolatedVarSingleAxisInput]
-    | float
-    | xr.DataArray
-    | tuple[chex.Array, chex.Array, chex.Array]
-    | tuple[chex.Array, chex.Array]
-)
-
-
 def rhonorm_defined_in_timerhoinput(
-=======
-def rhonorm1_defined_in_timerhoinput(
->>>>>>> b695cc5b
     values: InterpolatedVarTimeRhoInput,
     target_rhonorm: float,
 ) -> bool:
