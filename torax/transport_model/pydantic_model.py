# Copyright 2024 DeepMind Technologies Limited
#
# Licensed under the Apache License, Version 2.0 (the "License");
# you may not use this file except in compliance with the License.
# You may obtain a copy of the License at
#
#     http://www.apache.org/licenses/LICENSE-2.0
#
# Unless required by applicable law or agreed to in writing, software
# distributed under the License is distributed on an "AS IS" BASIS,
# WITHOUT WARRANTIES OR CONDITIONS OF ANY KIND, either express or implied.
# See the License for the specific language governing permissions and
# limitations under the License.

"""Pydantic config for Transport models."""

import copy
import dataclasses
from typing import Any, Literal, Union

import chex
import pydantic
from torax.torax_pydantic import interpolated_param_1d
from torax.torax_pydantic import torax_pydantic
from torax.transport_model import bohm_gyrobohm
from torax.transport_model import constant
from torax.transport_model import critical_gradient
from torax.transport_model import pydantic_model_base
from torax.transport_model import qlknn_transport_model
from torax.transport_model import runtime_params
from torax.transport_model import transport_model as transport_model_lib
<<<<<<< HEAD
import typing_extensions


# pylint: disable=g-import-not-at-top
try:
  from torax.transport_model import qualikiz_transport_model

  _QUALIKIZ_TRANSPORT_MODEL_AVAILABLE = True
except ImportError:
  _QUALIKIZ_TRANSPORT_MODEL_AVAILABLE = False
# pylint: enable=g-import-not-at-top


# pylint: disable=invalid-name
class TransportBase(torax_pydantic.BaseModelFrozen):
  """Base model holding parameters common to all transport models.

  Attributes:
    chimin: Lower bound on heat conductivity.
    chimax: Upper bound on heat conductivity (can be helpful for stability).
    Demin: minimum electron density diffusivity.
    Demax: maximum electron density diffusivity.
    Vemin: minimum electron density convection.
    Vemax: minimum electron density convection.
    apply_inner_patch: set inner core transport coefficients (ad-hoc MHD/EM
      transport).
    De_inner: inner core electron density diffusivity.
    Ve_inner: inner core electron density convection.
    chii_inner: inner core ion heat equation diffusion term.
    chie_inner: inner core electron heat equation diffusion term.
    rho_inner: normalized radius below which inner patch is applied.
    apply_outer_patch: set outer core transport coefficients (ad-hoc MHD/EM
      transport). Only used when set_pedestal = False Useful for L-mode
      near-edge region where QLKNN10D is not applicable.
    De_outer: outer core electron density diffusivity.
    Ve_outer: outer core electron density convection.
    chii_outer: outer core ion heat equation diffusion term.
    chie_outer: outer core electron heat equation diffusion term.
    rho_outer: normalized radius above which outer patch is applied.
    smoothing_sigma: Width of HWHM Gaussian smoothing kernel operating on
      transport model outputs.
    smooth_everywhere: Smooth across entire radial domain regardless of inner
      and outer patches.
  """

  chimin: torax_pydantic.MeterSquaredPerSecond = 0.05
  chimax: torax_pydantic.MeterSquaredPerSecond = 100.0
  Demin: torax_pydantic.MeterSquaredPerSecond = 0.05
  Demax: torax_pydantic.MeterSquaredPerSecond = 100.0
  Vemin: torax_pydantic.MeterPerSecond = -50.0
  Vemax: torax_pydantic.MeterPerSecond = 50.0
  apply_inner_patch: interpolated_param_1d.TimeVaryingScalar = (
      torax_pydantic.ValidatedDefault(False)
  )
  De_inner: torax_pydantic.PositiveTimeVaryingScalar = (
      torax_pydantic.ValidatedDefault(0.2)
  )
  Ve_inner: interpolated_param_1d.TimeVaryingScalar = (
      torax_pydantic.ValidatedDefault(0.0)
  )
  chii_inner: torax_pydantic.PositiveTimeVaryingScalar = (
      torax_pydantic.ValidatedDefault(1.0)
  )
  chie_inner: torax_pydantic.PositiveTimeVaryingScalar = (
      torax_pydantic.ValidatedDefault(1.0)
  )
  rho_inner: torax_pydantic.UnitIntervalTimeVaryingScalar = (
      torax_pydantic.ValidatedDefault(0.3)
  )
  apply_outer_patch: interpolated_param_1d.TimeVaryingScalar = (
      torax_pydantic.ValidatedDefault(False)
  )
  De_outer: interpolated_param_1d.TimeVaryingScalar = (
      torax_pydantic.ValidatedDefault(0.2)
  )
  Ve_outer: interpolated_param_1d.TimeVaryingScalar = (
      torax_pydantic.ValidatedDefault(0.0)
  )
  chii_outer: interpolated_param_1d.TimeVaryingScalar = (
      torax_pydantic.ValidatedDefault(1.0)
  )
  chie_outer: interpolated_param_1d.TimeVaryingScalar = (
      torax_pydantic.ValidatedDefault(1.0)
  )
  rho_outer: torax_pydantic.UnitIntervalTimeVaryingScalar = (
      torax_pydantic.ValidatedDefault(0.9)
  )
  smoothing_sigma: float = 0.0
  smooth_everywhere: bool = False

  @pydantic.model_validator(mode='after')
  def _check_fields(self) -> typing_extensions.Self:
    if not self.chimax > self.chimin:
      raise ValueError('chimin must be less than chimax.')
    if not self.Demin < self.Demax:
      raise ValueError('Demin must be less than Demax.')
    if not self.Vemin < self.Vemax:
      raise ValueError('Vemin must be less than Vemax.')
    return self

  def build_dynamic_params(
      self, t: chex.Numeric
  ) -> runtime_params.DynamicRuntimeParams:
    return runtime_params.DynamicRuntimeParams(
        chimin=self.chimin,
        chimax=self.chimax,
        Demin=self.Demin,
        Demax=self.Demax,
        Vemin=self.Vemin,
        Vemax=self.Vemax,
        apply_inner_patch=self.apply_inner_patch.get_value(t),
        De_inner=self.De_inner.get_value(t),
        Ve_inner=self.Ve_inner.get_value(t),
        chii_inner=self.chii_inner.get_value(t),
        chie_inner=self.chie_inner.get_value(t),
        rho_inner=self.rho_inner.get_value(t),
        apply_outer_patch=self.apply_outer_patch.get_value(t),
        De_outer=self.De_outer.get_value(t),
        Ve_outer=self.Ve_outer.get_value(t),
        chii_outer=self.chii_outer.get_value(t),
        chie_outer=self.chie_outer.get_value(t),
        rho_outer=self.rho_outer.get_value(t),
        smoothing_sigma=self.smoothing_sigma,
        smooth_everywhere=self.smooth_everywhere,
    )


class QLKNNTransportModel(TransportBase):
=======


# pylint: disable=invalid-name
class QLKNNTransportModel(pydantic_model_base.TransportBase):
>>>>>>> 4460deee
  """Model for the QLKNN transport model.

  Attributes:
    transport_model: The transport model to use. Hardcoded to 'qlknn'.
    include_ITG: Whether to include ITG modes.
    include_TEM: Whether to include TEM modes.
    include_ETG: Whether to include ETG modes.
    ITG_flux_ratio_correction: Correction factor for ITG electron heat flux.
    ETG_correction_factor: Correction factor for ETG electron heat flux.
      https://gitlab.com/qualikiz-group/QuaLiKiz/-/commit/5bcd3161c1b08e0272ab3c9412fec7f9345a2eef
    clip_inputs: Whether to clip inputs within desired margin of the QLKNN
      training set boundaries.
    clip_margin: Margin to clip inputs within desired margin of the QLKNN
      training set boundaries.
    coll_mult: Collisionality multiplier.
    avoid_big_negative_s: Ensure that smag - alpha > -0.2 always, to compensate
      for no slab modes.
    smag_alpha_correction: Reduce magnetic shear by 0.5*alpha to capture main
      impact of alpha.
    q_sawtooth_proxy: If q < 1, modify input q and smag as if q~1 as if there
      are sawteeth.
    DVeff: Effective D / effective V approach for particle transport.
    An_min: Minimum |R/Lne| below which effective V is used instead of effective
      D.
  """

  transport_model: Literal['qlknn'] = 'qlknn'
  model_path: str = qlknn_transport_model.get_default_model_path()
  include_ITG: bool = True
  include_TEM: bool = True
  include_ETG: bool = True
  ITG_flux_ratio_correction: float = 1.0
  ETG_correction_factor: float = 1.0 / 3.0
  clip_inputs: bool = False
  clip_margin: float = 0.95
  coll_mult: float = 1.0
  avoid_big_negative_s: bool = True
  smag_alpha_correction: bool = True
  q_sawtooth_proxy: bool = True
  DVeff: bool = False
  An_min: pydantic.PositiveFloat = 0.05

  @pydantic.model_validator(mode='before')
  @classmethod
  def _conform_data(cls, data: dict[str, Any]) -> dict[str, Any]:
    data = copy.deepcopy(data)
    if 'model_path' in data:
      model_path = data['model_path']
    else:
      model_path = qlknn_transport_model.get_default_model_path()
      data['model_path'] = model_path

    version = qlknn_transport_model.get_model(model_path).version
    if version == '10D':
      if 'coll_mult' not in data:
        # Correction factor to a more recent QLK collision operator.
        data['coll_mult'] = 0.25
      if 'ITG_flux_ratio_correction' not in data:
        # The QLK version this specific QLKNN was trained on tends to
        # underpredict ITG electron heat flux in shaped, high-beta scenarios.
        data['ITG_flux_ratio_correction'] = 2.0
    return data

  def build_transport_model(self) -> qlknn_transport_model.QLKNNTransportModel:
    return qlknn_transport_model.QLKNNTransportModel(model_path=self.model_path)

  def build_dynamic_params(
      self, t: chex.Numeric
  ) -> qlknn_transport_model.DynamicRuntimeParams:
    base_kwargs = dataclasses.asdict(super().build_dynamic_params(t))
    return qlknn_transport_model.DynamicRuntimeParams(
        include_ITG=self.include_ITG,
        include_TEM=self.include_TEM,
        include_ETG=self.include_ETG,
        ITG_flux_ratio_correction=self.ITG_flux_ratio_correction,
        ETG_correction_factor=self.ETG_correction_factor,
        clip_inputs=self.clip_inputs,
        clip_margin=self.clip_margin,
        coll_mult=self.coll_mult,
        avoid_big_negative_s=self.avoid_big_negative_s,
        smag_alpha_correction=self.smag_alpha_correction,
        q_sawtooth_proxy=self.q_sawtooth_proxy,
        DVeff=self.DVeff,
        An_min=self.An_min,
        **base_kwargs,
    )


<<<<<<< HEAD
class QualikizTransportModel(TransportBase):
  """Model for the Qualikiz transport model.

  Attributes:
    transport_model: The transport model to use. Hardcoded to 'qualikiz'.
    maxruns: Set frequency of full QuaLiKiz contour solutions.
    numprocs: Set number of cores used QuaLiKiz calculations.
    coll_mult: Collisionality multiplier.
    avoid_big_negative_s: Ensure that smag - alpha > -0.2 always, to compensate
      for no slab modes.
    smag_alpha_correction: Reduce magnetic shear by 0.5*alpha to capture main
      impact of alpha.
    q_sawtooth_proxy: If q < 1, modify input q and smag as if q~1 as if there
      are sawteeth.
    DVeff: Effective D / effective V approach for particle transport.
    An_min: Minimum |R/Lne| below which effective V is used instead of effective
      D.
  """

  transport_model: Literal['qualikiz'] = 'qualikiz'
  maxruns: pydantic.PositiveInt = 2
  numprocs: pydantic.PositiveInt = 8
  coll_mult: pydantic.PositiveFloat = 1.0
  avoid_big_negative_s: bool = True
  smag_alpha_correction: bool = True
  q_sawtooth_proxy: bool = True
  DVeff: bool = False
  An_min: pydantic.PositiveFloat = 0.05

  # pylint: disable=undefined-variable
  def build_transport_model(
      self,
  ):
    return qualikiz_transport_model.QualikizTransportModel()

  def build_dynamic_params(self, t: chex.Numeric):
    base_kwargs = dataclasses.asdict(super().build_dynamic_params(t))
    return qualikiz_transport_model.DynamicRuntimeParams(
        maxruns=self.maxruns,
        numprocs=self.numprocs,
        coll_mult=self.coll_mult,
        avoid_big_negative_s=self.avoid_big_negative_s,
        smag_alpha_correction=self.smag_alpha_correction,
        q_sawtooth_proxy=self.q_sawtooth_proxy,
        DVeff=self.DVeff,
        An_min=self.An_min,
        **base_kwargs,
    )

  # pylint: enable=undefined-variable


class ConstantTransportModel(TransportBase):
=======
class ConstantTransportModel(pydantic_model_base.TransportBase):
>>>>>>> 4460deee
  """Model for the Constant transport model.

  Attributes:
    transport_model: The transport model to use. Hardcoded to 'constant'.
    chii_const: coefficient in ion heat equation diffusion term in m^2/s.
    chie_const: coefficient in electron heat equation diffusion term in m^2/s.
    De_const: diffusion coefficient in electron density equation in m^2/s.
    Ve_const: convection coefficient in electron density equation in m^2/s.
  """

  transport_model: Literal['constant'] = 'constant'
  chii_const: torax_pydantic.PositiveTimeVaryingScalar = (
      torax_pydantic.ValidatedDefault(1.0)
  )
  chie_const: torax_pydantic.PositiveTimeVaryingScalar = (
      torax_pydantic.ValidatedDefault(1.0)
  )
  De_const: torax_pydantic.PositiveTimeVaryingScalar = (
      torax_pydantic.ValidatedDefault(1.0)
  )
  Ve_const: interpolated_param_1d.TimeVaryingScalar = (
      torax_pydantic.ValidatedDefault(-0.33)
  )

  def build_transport_model(self) -> constant.ConstantTransportModel:
    return constant.ConstantTransportModel()

  def build_dynamic_params(
      self, t: chex.Numeric
  ) -> constant.DynamicRuntimeParams:
    base_kwargs = dataclasses.asdict(super().build_dynamic_params(t))
    return constant.DynamicRuntimeParams(
        chii_const=self.chii_const.get_value(t),
        chie_const=self.chie_const.get_value(t),
        De_const=self.De_const.get_value(t),
        Ve_const=self.Ve_const.get_value(t),
        **base_kwargs,
    )


class CriticalGradientTransportModel(pydantic_model_base.TransportBase):
  """Model for the Critical Gradient transport model.

  Attributes:
    transport_model: The transport model to use. Hardcoded to 'CGM'.
    alpha: Exponent of chi power law: chi ∝ (R/LTi - R/LTi_crit)^alpha.
    chistiff: Stiffness parameter.
    chiei_ratio: Ratio of electron to ion heat transport coefficient (ion higher
      for ITG).
    chi_D_ratio: Ratio of electron particle to ion heat transport coefficient.
    VR_D_ratio: Ratio of major radius * electron particle convection, to
      electron diffusion. Sets the value of electron particle convection in the
      model.
  """

  transport_model: Literal['CGM'] = 'CGM'
  alpha: float = 2.0
  chistiff: float = 2.0
  chiei_ratio: interpolated_param_1d.TimeVaryingScalar = (
      torax_pydantic.ValidatedDefault(2.0)
  )
  chi_D_ratio: torax_pydantic.PositiveTimeVaryingScalar = (
      torax_pydantic.ValidatedDefault(5.0)
  )
  VR_D_ratio: interpolated_param_1d.TimeVaryingScalar = (
      torax_pydantic.ValidatedDefault(0.0)
  )

  def build_transport_model(
      self,
  ) -> critical_gradient.CriticalGradientTransportModel:
    return critical_gradient.CriticalGradientTransportModel()

  def build_dynamic_params(
      self, t: chex.Numeric
  ) -> critical_gradient.DynamicRuntimeParams:
    base_kwargs = dataclasses.asdict(super().build_dynamic_params(t))
    return critical_gradient.DynamicRuntimeParams(
        alpha=self.alpha,
        chistiff=self.chistiff,
        chiei_ratio=self.chiei_ratio.get_value(t),
        chi_D_ratio=self.chi_D_ratio.get_value(t),
        VR_D_ratio=self.VR_D_ratio.get_value(t),
        **base_kwargs,
    )


class BohmGyroBohmTransportModel(pydantic_model_base.TransportBase):
  """Model for the Bohm + Gyro-Bohm transport model.

  Attributes:
    transport_model: The transport model to use. Hardcoded to 'bohm-gyrobohm'.
    chi_e_bohm_coeff: Prefactor for Bohm term for electron heat conductivity.
    chi_e_gyrobohm_coeff: Prefactor for GyroBohm term for electron heat
      conductivity.
    chi_i_bohm_coeff: Prefactor for Bohm term for ion heat conductivity.
    chi_i_gyrobohm_coeff: Prefactor for GyroBohm term for ion heat conductivity.
    d_face_c1: Constant for the electron diffusivity weighting factor.
    d_face_c2: Constant for the electron diffusivity weighting factor.
    v_face_coeff: Proportionality factor between convectivity and diffusivity.
    chi_e_bohm_multiplier: Multiplier for the default Bohm term (default 1.0).
    chi_e_gyrobohm_multiplier: Multiplier for the default Gyro-Bohm term (default 1.0).
    chi_i_bohm_multiplier: Multiplier for the default Bohm term for ions (default 1.0).
    chi_i_gyrobohm_multiplier: Multiplier for the default Gyro-Bohm term for ions (default 1.0).
  """

  transport_model: Literal['bohm-gyrobohm'] = 'bohm-gyrobohm'
  chi_e_bohm_coeff: torax_pydantic.PositiveTimeVaryingScalar = (
      torax_pydantic.ValidatedDefault(8e-5)
  )
  chi_e_gyrobohm_coeff: torax_pydantic.PositiveTimeVaryingScalar = (
      torax_pydantic.ValidatedDefault(5e-6)
  )
  chi_i_bohm_coeff: torax_pydantic.PositiveTimeVaryingScalar = (
      torax_pydantic.ValidatedDefault(8e-5)
  )
  chi_i_gyrobohm_coeff: torax_pydantic.PositiveTimeVaryingScalar = (
      torax_pydantic.ValidatedDefault(5e-6)
  )
  d_face_c1: torax_pydantic.PositiveTimeVaryingScalar = (
      torax_pydantic.ValidatedDefault(1.0)
  )
  d_face_c2: torax_pydantic.PositiveTimeVaryingScalar = (
      torax_pydantic.ValidatedDefault(0.3)
  )
  v_face_coeff: interpolated_param_1d.TimeVaryingScalar = (
      torax_pydantic.ValidatedDefault(-0.1)
  )
  # New fields: multipliers for the default Bohm and Gyro-Bohm terms.
  chi_e_bohm_multiplier: torax_pydantic.PositiveTimeVaryingScalar = (
      torax_pydantic.ValidatedDefault(1.0)
  )
  chi_e_gyrobohm_multiplier: torax_pydantic.PositiveTimeVaryingScalar = (
      torax_pydantic.ValidatedDefault(1.0)
  )
  chi_i_bohm_multiplier: torax_pydantic.PositiveTimeVaryingScalar = (
      torax_pydantic.ValidatedDefault(1.0)
  )
  chi_i_gyrobohm_multiplier: torax_pydantic.PositiveTimeVaryingScalar = (
      torax_pydantic.ValidatedDefault(1.0)
  )

  def build_transport_model(
      self,
  ) -> bohm_gyrobohm.BohmGyroBohmTransportModel:
    return bohm_gyrobohm.BohmGyroBohmTransportModel()

  def build_dynamic_params(
      self, t: chex.Numeric
  ) -> bohm_gyrobohm.DynamicRuntimeParams:
    base_kwargs = dataclasses.asdict(super().build_dynamic_params(t))
    return bohm_gyrobohm.DynamicRuntimeParams(
        chi_e_bohm_coeff=self.chi_e_bohm_coeff.get_value(t),
        chi_e_gyrobohm_coeff=self.chi_e_gyrobohm_coeff.get_value(t),
        chi_i_bohm_coeff=self.chi_i_bohm_coeff.get_value(t),
        chi_i_gyrobohm_coeff=self.chi_i_gyrobohm_coeff.get_value(t),
        d_face_c1=self.d_face_c1.get_value(t),
        d_face_c2=self.d_face_c2.get_value(t),
        v_face_coeff=self.v_face_coeff.get_value(t),
        chi_e_bohm_multiplier=self.chi_e_bohm_multiplier.get_value(t),
        chi_e_gyrobohm_multiplier=self.chi_e_gyrobohm_multiplier.get_value(t),
        chi_i_bohm_multiplier=self.chi_i_bohm_multiplier.get_value(t),
        chi_i_gyrobohm_multiplier=self.chi_i_gyrobohm_multiplier.get_value(t),
        **base_kwargs,
    )


try:
  # pylint: disable=g-import-not-at-top
  from torax.transport_model import qualikiz_transport_model
  # pylint: enable=g-import-not-at-top
  TransportModelConfig = Union[
      QLKNNTransportModel,
      ConstantTransportModel,
      CriticalGradientTransportModel,
      BohmGyroBohmTransportModel,
      qualikiz_transport_model.QualikizTransportModelConfig,
  ]
except ImportError:
  TransportModelConfig = Union[
      QLKNNTransportModel,
      ConstantTransportModel,
      CriticalGradientTransportModel,
      BohmGyroBohmTransportModel,
  ]


class Transport(torax_pydantic.BaseModelFrozen):
  """Config for a transport model.

  The `from_dict` method of constructing this class supports the config
  described in: https://torax.readthedocs.io/en/latest/configuration.html
  """
  # Pytype does not like the conditional import.
  # pytype: disable=invalid-annotation
  transport_model_config: TransportModelConfig = pydantic.Field(
      discriminator='transport_model'
  )
  # pytype: enable=invalid-annotation

  @pydantic.model_validator(mode='before')
  @classmethod
  def _conform_data(cls, data: dict[str, Any]) -> dict[str, Any]:
    # If we are running with the standard class constructor we don't need to do
    # any custom validation.
    if 'transport_model_config' in data:
      return data

    if 'transport_model' not in data:
      data['transport_model'] = 'constant'

    return {'transport_model_config': data}

  def build_transport_model(self) -> transport_model_lib.TransportModel:
    """Builds a transport model from the config."""
    return self.transport_model_config.build_transport_model()

  def build_dynamic_params(
      self, t: chex.Numeric
  ) -> runtime_params.DynamicRuntimeParams:
    """Builds a dynamic runtime params from the config."""
    return self.transport_model_config.build_dynamic_params(t)<|MERGE_RESOLUTION|>--- conflicted
+++ resolved
@@ -29,141 +29,10 @@
 from torax.transport_model import qlknn_transport_model
 from torax.transport_model import runtime_params
 from torax.transport_model import transport_model as transport_model_lib
-<<<<<<< HEAD
-import typing_extensions
-
-
-# pylint: disable=g-import-not-at-top
-try:
-  from torax.transport_model import qualikiz_transport_model
-
-  _QUALIKIZ_TRANSPORT_MODEL_AVAILABLE = True
-except ImportError:
-  _QUALIKIZ_TRANSPORT_MODEL_AVAILABLE = False
-# pylint: enable=g-import-not-at-top
-
-
-# pylint: disable=invalid-name
-class TransportBase(torax_pydantic.BaseModelFrozen):
-  """Base model holding parameters common to all transport models.
-
-  Attributes:
-    chimin: Lower bound on heat conductivity.
-    chimax: Upper bound on heat conductivity (can be helpful for stability).
-    Demin: minimum electron density diffusivity.
-    Demax: maximum electron density diffusivity.
-    Vemin: minimum electron density convection.
-    Vemax: minimum electron density convection.
-    apply_inner_patch: set inner core transport coefficients (ad-hoc MHD/EM
-      transport).
-    De_inner: inner core electron density diffusivity.
-    Ve_inner: inner core electron density convection.
-    chii_inner: inner core ion heat equation diffusion term.
-    chie_inner: inner core electron heat equation diffusion term.
-    rho_inner: normalized radius below which inner patch is applied.
-    apply_outer_patch: set outer core transport coefficients (ad-hoc MHD/EM
-      transport). Only used when set_pedestal = False Useful for L-mode
-      near-edge region where QLKNN10D is not applicable.
-    De_outer: outer core electron density diffusivity.
-    Ve_outer: outer core electron density convection.
-    chii_outer: outer core ion heat equation diffusion term.
-    chie_outer: outer core electron heat equation diffusion term.
-    rho_outer: normalized radius above which outer patch is applied.
-    smoothing_sigma: Width of HWHM Gaussian smoothing kernel operating on
-      transport model outputs.
-    smooth_everywhere: Smooth across entire radial domain regardless of inner
-      and outer patches.
-  """
-
-  chimin: torax_pydantic.MeterSquaredPerSecond = 0.05
-  chimax: torax_pydantic.MeterSquaredPerSecond = 100.0
-  Demin: torax_pydantic.MeterSquaredPerSecond = 0.05
-  Demax: torax_pydantic.MeterSquaredPerSecond = 100.0
-  Vemin: torax_pydantic.MeterPerSecond = -50.0
-  Vemax: torax_pydantic.MeterPerSecond = 50.0
-  apply_inner_patch: interpolated_param_1d.TimeVaryingScalar = (
-      torax_pydantic.ValidatedDefault(False)
-  )
-  De_inner: torax_pydantic.PositiveTimeVaryingScalar = (
-      torax_pydantic.ValidatedDefault(0.2)
-  )
-  Ve_inner: interpolated_param_1d.TimeVaryingScalar = (
-      torax_pydantic.ValidatedDefault(0.0)
-  )
-  chii_inner: torax_pydantic.PositiveTimeVaryingScalar = (
-      torax_pydantic.ValidatedDefault(1.0)
-  )
-  chie_inner: torax_pydantic.PositiveTimeVaryingScalar = (
-      torax_pydantic.ValidatedDefault(1.0)
-  )
-  rho_inner: torax_pydantic.UnitIntervalTimeVaryingScalar = (
-      torax_pydantic.ValidatedDefault(0.3)
-  )
-  apply_outer_patch: interpolated_param_1d.TimeVaryingScalar = (
-      torax_pydantic.ValidatedDefault(False)
-  )
-  De_outer: interpolated_param_1d.TimeVaryingScalar = (
-      torax_pydantic.ValidatedDefault(0.2)
-  )
-  Ve_outer: interpolated_param_1d.TimeVaryingScalar = (
-      torax_pydantic.ValidatedDefault(0.0)
-  )
-  chii_outer: interpolated_param_1d.TimeVaryingScalar = (
-      torax_pydantic.ValidatedDefault(1.0)
-  )
-  chie_outer: interpolated_param_1d.TimeVaryingScalar = (
-      torax_pydantic.ValidatedDefault(1.0)
-  )
-  rho_outer: torax_pydantic.UnitIntervalTimeVaryingScalar = (
-      torax_pydantic.ValidatedDefault(0.9)
-  )
-  smoothing_sigma: float = 0.0
-  smooth_everywhere: bool = False
-
-  @pydantic.model_validator(mode='after')
-  def _check_fields(self) -> typing_extensions.Self:
-    if not self.chimax > self.chimin:
-      raise ValueError('chimin must be less than chimax.')
-    if not self.Demin < self.Demax:
-      raise ValueError('Demin must be less than Demax.')
-    if not self.Vemin < self.Vemax:
-      raise ValueError('Vemin must be less than Vemax.')
-    return self
-
-  def build_dynamic_params(
-      self, t: chex.Numeric
-  ) -> runtime_params.DynamicRuntimeParams:
-    return runtime_params.DynamicRuntimeParams(
-        chimin=self.chimin,
-        chimax=self.chimax,
-        Demin=self.Demin,
-        Demax=self.Demax,
-        Vemin=self.Vemin,
-        Vemax=self.Vemax,
-        apply_inner_patch=self.apply_inner_patch.get_value(t),
-        De_inner=self.De_inner.get_value(t),
-        Ve_inner=self.Ve_inner.get_value(t),
-        chii_inner=self.chii_inner.get_value(t),
-        chie_inner=self.chie_inner.get_value(t),
-        rho_inner=self.rho_inner.get_value(t),
-        apply_outer_patch=self.apply_outer_patch.get_value(t),
-        De_outer=self.De_outer.get_value(t),
-        Ve_outer=self.Ve_outer.get_value(t),
-        chii_outer=self.chii_outer.get_value(t),
-        chie_outer=self.chie_outer.get_value(t),
-        rho_outer=self.rho_outer.get_value(t),
-        smoothing_sigma=self.smoothing_sigma,
-        smooth_everywhere=self.smooth_everywhere,
-    )
-
-
-class QLKNNTransportModel(TransportBase):
-=======
 
 
 # pylint: disable=invalid-name
 class QLKNNTransportModel(pydantic_model_base.TransportBase):
->>>>>>> 4460deee
   """Model for the QLKNN transport model.
 
   Attributes:
@@ -189,7 +58,6 @@
     An_min: Minimum |R/Lne| below which effective V is used instead of effective
       D.
   """
-
   transport_model: Literal['qlknn'] = 'qlknn'
   model_path: str = qlknn_transport_model.get_default_model_path()
   include_ITG: bool = True
@@ -252,63 +120,7 @@
     )
 
 
-<<<<<<< HEAD
-class QualikizTransportModel(TransportBase):
-  """Model for the Qualikiz transport model.
-
-  Attributes:
-    transport_model: The transport model to use. Hardcoded to 'qualikiz'.
-    maxruns: Set frequency of full QuaLiKiz contour solutions.
-    numprocs: Set number of cores used QuaLiKiz calculations.
-    coll_mult: Collisionality multiplier.
-    avoid_big_negative_s: Ensure that smag - alpha > -0.2 always, to compensate
-      for no slab modes.
-    smag_alpha_correction: Reduce magnetic shear by 0.5*alpha to capture main
-      impact of alpha.
-    q_sawtooth_proxy: If q < 1, modify input q and smag as if q~1 as if there
-      are sawteeth.
-    DVeff: Effective D / effective V approach for particle transport.
-    An_min: Minimum |R/Lne| below which effective V is used instead of effective
-      D.
-  """
-
-  transport_model: Literal['qualikiz'] = 'qualikiz'
-  maxruns: pydantic.PositiveInt = 2
-  numprocs: pydantic.PositiveInt = 8
-  coll_mult: pydantic.PositiveFloat = 1.0
-  avoid_big_negative_s: bool = True
-  smag_alpha_correction: bool = True
-  q_sawtooth_proxy: bool = True
-  DVeff: bool = False
-  An_min: pydantic.PositiveFloat = 0.05
-
-  # pylint: disable=undefined-variable
-  def build_transport_model(
-      self,
-  ):
-    return qualikiz_transport_model.QualikizTransportModel()
-
-  def build_dynamic_params(self, t: chex.Numeric):
-    base_kwargs = dataclasses.asdict(super().build_dynamic_params(t))
-    return qualikiz_transport_model.DynamicRuntimeParams(
-        maxruns=self.maxruns,
-        numprocs=self.numprocs,
-        coll_mult=self.coll_mult,
-        avoid_big_negative_s=self.avoid_big_negative_s,
-        smag_alpha_correction=self.smag_alpha_correction,
-        q_sawtooth_proxy=self.q_sawtooth_proxy,
-        DVeff=self.DVeff,
-        An_min=self.An_min,
-        **base_kwargs,
-    )
-
-  # pylint: enable=undefined-variable
-
-
-class ConstantTransportModel(TransportBase):
-=======
 class ConstantTransportModel(pydantic_model_base.TransportBase):
->>>>>>> 4460deee
   """Model for the Constant transport model.
 
   Attributes:
@@ -318,7 +130,6 @@
     De_const: diffusion coefficient in electron density equation in m^2/s.
     Ve_const: convection coefficient in electron density equation in m^2/s.
   """
-
   transport_model: Literal['constant'] = 'constant'
   chii_const: torax_pydantic.PositiveTimeVaryingScalar = (
       torax_pydantic.ValidatedDefault(1.0)
@@ -363,7 +174,6 @@
       electron diffusion. Sets the value of electron particle convection in the
       model.
   """
-
   transport_model: Literal['CGM'] = 'CGM'
   alpha: float = 2.0
   chistiff: float = 2.0
@@ -409,12 +219,7 @@
     d_face_c1: Constant for the electron diffusivity weighting factor.
     d_face_c2: Constant for the electron diffusivity weighting factor.
     v_face_coeff: Proportionality factor between convectivity and diffusivity.
-    chi_e_bohm_multiplier: Multiplier for the default Bohm term (default 1.0).
-    chi_e_gyrobohm_multiplier: Multiplier for the default Gyro-Bohm term (default 1.0).
-    chi_i_bohm_multiplier: Multiplier for the default Bohm term for ions (default 1.0).
-    chi_i_gyrobohm_multiplier: Multiplier for the default Gyro-Bohm term for ions (default 1.0).
-  """
-
+  """
   transport_model: Literal['bohm-gyrobohm'] = 'bohm-gyrobohm'
   chi_e_bohm_coeff: torax_pydantic.PositiveTimeVaryingScalar = (
       torax_pydantic.ValidatedDefault(8e-5)
@@ -436,19 +241,6 @@
   )
   v_face_coeff: interpolated_param_1d.TimeVaryingScalar = (
       torax_pydantic.ValidatedDefault(-0.1)
-  )
-  # New fields: multipliers for the default Bohm and Gyro-Bohm terms.
-  chi_e_bohm_multiplier: torax_pydantic.PositiveTimeVaryingScalar = (
-      torax_pydantic.ValidatedDefault(1.0)
-  )
-  chi_e_gyrobohm_multiplier: torax_pydantic.PositiveTimeVaryingScalar = (
-      torax_pydantic.ValidatedDefault(1.0)
-  )
-  chi_i_bohm_multiplier: torax_pydantic.PositiveTimeVaryingScalar = (
-      torax_pydantic.ValidatedDefault(1.0)
-  )
-  chi_i_gyrobohm_multiplier: torax_pydantic.PositiveTimeVaryingScalar = (
-      torax_pydantic.ValidatedDefault(1.0)
   )
 
   def build_transport_model(
@@ -468,10 +260,6 @@
         d_face_c1=self.d_face_c1.get_value(t),
         d_face_c2=self.d_face_c2.get_value(t),
         v_face_coeff=self.v_face_coeff.get_value(t),
-        chi_e_bohm_multiplier=self.chi_e_bohm_multiplier.get_value(t),
-        chi_e_gyrobohm_multiplier=self.chi_e_gyrobohm_multiplier.get_value(t),
-        chi_i_bohm_multiplier=self.chi_i_bohm_multiplier.get_value(t),
-        chi_i_gyrobohm_multiplier=self.chi_i_gyrobohm_multiplier.get_value(t),
         **base_kwargs,
     )
 
