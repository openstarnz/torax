# Copyright 2024 DeepMind Technologies Limited
#
# Licensed under the Apache License, Version 2.0 (the "License");
# you may not use this file except in compliance with the License.
# You may obtain a copy of the License at
#
#     http://www.apache.org/licenses/LICENSE-2.0
#
# Unless required by applicable law or agreed to in writing, software
# distributed under the License is distributed on an "AS IS" BASIS,
# WITHOUT WARRANTIES OR CONDITIONS OF ANY KIND, either express or implied.
# See the License for the specific language governing permissions and
# limitations under the License.

"""Module containing functions for saving and loading simulation output."""
from __future__ import annotations

import dataclasses
import inspect

from absl import logging
import chex
import jax
from jax import numpy as jnp
from torax import state
from torax.config import runtime_params
from torax.geometry import geometry as geometry_lib
from torax.sources import source_models as source_models_lib
from torax.sources import source_profiles
import xarray as xr

import os


@chex.dataclass(frozen=True)
class ToraxSimOutputs:
  """Output structure returned by `run_simulation()`.

  Contains the error state and the history of the simulation state.
  Can be extended in the future to include more metadata about the simulation.

  Attributes:
    sim_error: simulation error state: NO_ERROR for no error, NAN_DETECTED for
      NaNs found in core profiles.
    sim_history: history of the simulation state.
  """

  # Error state
  sim_error: state.SimError

  # Time-dependent TORAX outputs
  sim_history: tuple[state.ToraxSimState, ...]


# Core profiles.
CORE_PROFILES = "core_profiles"
TEMP_EL = "temp_el"
TEMP_EL_LEFT_BC = "temp_el_left_bc"
TEMP_EL_LEFT_BC_IS_GRAD = "temp_el_left_bc_is_grad"
TEMP_EL_RIGHT_BC = "temp_el_right_bc"
TEMP_EL_RIGHT_BC_IS_GRAD = "temp_el_right_bc_is_grad"
TEMP_ION = "temp_ion"
TEMP_ION_LEFT_BC = "temp_ion_left_bc"
TEMP_ION_LEFT_BC_IS_GRAD = "temp_ion_left_bc_is_grad"
TEMP_ION_RIGHT_BC = "temp_ion_right_bc"
TEMP_ION_RIGHT_BC_IS_GRAD = "temp_ion_right_bc_is_grad"
PSI = "psi"
PSIDOT = "psidot"
PSI_RIGHT_GRAD_BC = "psi_right_grad_bc"
NE = "ne"
NE_LEFT_BC = "ne_left_bc"
NE_LEFT_BC_IS_GRAD = "ne_left_bc_is_grad"
NE_RIGHT_BC = "ne_right_bc"
NE_RIGHT_BC_IS_GRAD = "ne_right_bc_is_grad"
NI = "ni"
NI_LEFT_BC = "ni_left_bc"
NI_LEFT_BC_IS_GRAD = "ni_left_bc_is_grad"
NI_RIGHT_BC = "ni_right_bc"
NI_RIGHT_BC_IS_GRAD = "ni_right_bc_is_grad"
JTOT = "jtot"
JTOT_FACE = "jtot_face"
JOHM = "johm"
# TODO(b/338033916): rename when we have a solution for hierarchical outputs.
# Add `core_profiles` prefix here to avoid name clash with
# core_sources.generic_current.
CORE_PROFILES_EXTERNAL_CURRENT = "external_current_source"
J_BOOTSTRAP = "j_bootstrap"
J_BOOTSTRAP_FACE = "j_bootstrap_face"
I_BOOTSTRAP = "I_bootstrap"
SIGMA = "sigma"
Q_FACE = "q_face"
S_FACE = "s_face"
NREF = "nref"
ZIMP = "Zimp"
NIMP = "nimp"
IP_PROFILE_FACE = "Ip_profile_face"

# Core transport.
CORE_TRANSPORT = "core_transport"
CHI_FACE_ION = "chi_face_ion"
CHI_FACE_EL = "chi_face_el"
D_FACE_EL = "d_face_el"
V_FACE_EL = "v_face_el"

# Geometry.
<<<<<<< HEAD
VPR = "vpr"
SPR = "spr"
VPR_FACE = "vpr_face"
SPR_FACE = "spr_face"
IP_PROFILE_FACE = "Ip_profile_face"
G0 = "g0"
G1 = "g1"
G0_FACE = "g0_face"
G1_FACE = "g1_face"
=======
GEOMETRY = "geometry"
>>>>>>> b695cc5b

# Coordinates.
RHO_FACE_NORM = "rho_face_norm"
RHO_CELL_NORM = "rho_cell_norm"
RHO_FACE = "rho_face"
RHO_CELL = "rho_cell"
TIME = "time"

# Post processed outputs
POST_PROCESSED_OUTPUTS = "post_processed_outputs"
Q_FUSION = "Q_fusion"

# Simulation error state.
SIM_ERROR = "sim_error"

# Sources.
CORE_SOURCES = "core_sources"

# Excluded coordinates from geometry since they are at the top DataTree level
# TODO(b/338033916): consolidate on either rho or rho_cell naming for cell grid
EXCLUDED_GEOMETRY_NAMES = frozenset({
    RHO_CELL,
    RHO_FACE,
    RHO_CELL_NORM,
    RHO_FACE_NORM,
    "rho",
    "rho_norm",
})


def safe_load_dataset(filepath: str) -> xr.DataTree:
  with open(filepath, "rb") as f:
    with xr.open_datatree(f) as dt_open:
      data_tree = dt_open.compute()
  return data_tree


def load_state_file(
    filepath: str,
) -> xr.DataTree:
  """Loads a state file from a filepath."""
  if os.path.exists(filepath):
    data_tree = safe_load_dataset(filepath)
    logging.info("Loading state file %s", filepath)
    return data_tree
  else:
    raise ValueError(f"File {filepath} does not exist.")


def concat_datatrees(
    tree1: xr.DataTree,
    tree2: xr.DataTree,
) -> xr.DataTree:
  """Concats two xr.DataTrees along the time dimension.

  For any duplicate time steps, the values from the first dataset are kept.

  Args:
    tree1: The first xr.DataTree to concatenate.
    tree2: The second xr.DataTree to concatenate.

  Returns:
    A xr.DataTree containing the concatenation of the two datasets.
  """

  def _concat_datasets(
      previous_ds: xr.Dataset,
      ds: xr.Dataset,
  ) -> xr.Dataset:
    """Concats two xr.Datasets."""
    # Do a minimal concat to avoid concatting any non time indexed vars.
    ds = xr.concat([previous_ds, ds], dim=TIME, data_vars="minimal")
    # Drop any duplicate time steps. Using "first" imposes
    # keeping the restart state from the earlier dataset. In the case of TORAX
    # restarts this contains more complete information e.g. transport and post
    # processed outputs.
    ds = ds.drop_duplicates(dim=TIME, keep="first")
    return ds

  return xr.map_over_datasets(_concat_datasets, tree1, tree2)


def stitch_state_files(
    file_restart: runtime_params.FileRestart, datatree: xr.DataTree
) -> xr.DataTree:
  """Stitch a datatree to the end of a previous state file.

  Args:
    file_restart: Contains information on a file this sim was restarted from.
    datatree: The xr.DataTree to stitch to the end of the previous state file.

  Returns:
    A xr.DataTree containing the stitched dataset.
  """
  previous_datatree = load_state_file(file_restart.filename)
  # Reduce previous_ds to all times before the first time step in this
  # sim output. We use ds.time[0] instead of file_restart.time because
  # we are uncertain if file_restart.time is the exact time of the
  # first time step in this sim output (it takes the nearest time).
  previous_datatree = previous_datatree.sel(time=slice(None, datatree.time[0]))
  return concat_datatrees(previous_datatree, datatree)


class StateHistory:
  """A history of the state of the simulation and its error state."""

  def __init__(
      self,
      sim_outputs: ToraxSimOutputs,
      source_models: source_models_lib.SourceModels,
  ):
    core_profiles = [
        state.core_profiles.history_elem() for state in sim_outputs.sim_history
    ]
    core_sources = [state.core_sources for state in sim_outputs.sim_history]
    transport = [state.core_transport for state in sim_outputs.sim_history]
    post_processed_output = [
        state.post_processed_outputs for state in sim_outputs.sim_history
    ]
    geometries = [state.geometry for state in sim_outputs.sim_history]
    self.geometry = geometry_lib.stack_geometries(geometries)
    stack = lambda *ys: jnp.stack(ys)
    self.core_profiles: state.CoreProfiles = jax.tree_util.tree_map(
        stack, *core_profiles
    )
    self.core_sources: source_profiles.SourceProfiles = jax.tree_util.tree_map(
        stack, *core_sources
    )
    self.core_transport: state.CoreTransport = jax.tree_util.tree_map(
        stack, *transport
    )
    self.post_processed_outputs: state.PostProcessedOutputs = (
        jax.tree_util.tree_map(stack, *post_processed_output)
    )
    self.times = jnp.array([state.t for state in sim_outputs.sim_history])
    # The rho grid does not change in time so we can just take the first one.
    self.rho_norm = sim_outputs.sim_history[0].geometry.rho_norm
    self.rho_face_norm = sim_outputs.sim_history[0].geometry.rho_face_norm
    self.rho_face = sim_outputs.sim_history[0].geometry.rho_face
    self.rho = sim_outputs.sim_history[0].geometry.rho
    chex.assert_rank(self.times, 1)
    self.sim_error = sim_outputs.sim_error
    self.source_models = source_models

  def _pack_into_data_array(
      self,
      name: str,
      data: jax.Array,
  ) -> xr.DataArray | None:
    """Packs the data into an xr.DataArray."""
    is_face_var = lambda x: x.ndim == 2 and x.shape == (
        len(self.times),
        len(self.rho_face_norm),
    )
    is_cell_var = lambda x: x.ndim == 2 and x.shape == (
        len(self.times),
        len(self.rho_norm),
    )
    is_scalar = lambda x: x.ndim == 1 and x.shape == (len(self.times),)
    is_constant = lambda x: x.ndim == 0

    match data:
      case data if is_face_var(data):
        dims = [TIME, RHO_FACE]
      case data if is_cell_var(data):
        dims = [TIME, RHO_CELL]
      case data if is_scalar(data):
        dims = [TIME]
      case data if is_constant(data):
        dims = []
      case _:
        logging.warning(
            "Unsupported data shape for %s: %s. Skipping persisting.",
            name,
            data.shape,
        )
        return None
    return xr.DataArray(data, dims=dims, name=name)

  def _get_core_profiles(
      self,
  ) -> dict[str, xr.DataArray | None]:
    """Saves the core profiles to a dict."""
    xr_dict = {}

    xr_dict[TEMP_EL] = self.core_profiles.temp_el.value
    xr_dict[TEMP_EL_LEFT_BC] = self.core_profiles.temp_el.left_face_constraint
    xr_dict[TEMP_EL_LEFT_BC_IS_GRAD] = (
        self.core_profiles.temp_el.left_face_constraint_is_grad
    )
    xr_dict[TEMP_EL_RIGHT_BC] = self.core_profiles.temp_el.right_face_constraint
    xr_dict[TEMP_EL_RIGHT_BC_IS_GRAD] = (
        self.core_profiles.temp_el.right_face_constraint_is_grad
    )
    xr_dict[TEMP_ION] = self.core_profiles.temp_ion.value
    xr_dict[TEMP_ION_LEFT_BC] = self.core_profiles.temp_ion.left_face_constraint
    xr_dict[TEMP_ION_LEFT_BC_IS_GRAD] = (
      self.core_profiles.temp_ion.left_face_constraint_is_grad
    )
    xr_dict[TEMP_ION_RIGHT_BC] = self.core_profiles.temp_ion.right_face_constraint
    xr_dict[TEMP_ION_RIGHT_BC_IS_GRAD] = (
      self.core_profiles.temp_ion.right_face_constraint_is_grad
    )
    xr_dict[PSI] = self.core_profiles.psi.value
    xr_dict[PSI_RIGHT_GRAD_BC] = (
        self.core_profiles.psi.right_face_grad_constraint
    )
    xr_dict[PSIDOT] = self.core_profiles.psidot.value
    xr_dict[NE] = self.core_profiles.ne.value
    xr_dict[NE_LEFT_BC] = self.core_profiles.ne.left_face_constraint
    xr_dict[NE_LEFT_BC_IS_GRAD] = self.core_profiles.ne.left_face_constraint_is_grad
    xr_dict[NE_RIGHT_BC] = self.core_profiles.ne.right_face_constraint
    xr_dict[NE_RIGHT_BC_IS_GRAD] = self.core_profiles.ne.right_face_constraint_is_grad
    xr_dict[NI] = self.core_profiles.ni.value
    xr_dict[NI_LEFT_BC] = self.core_profiles.ni.left_face_constraint
    xr_dict[NI_LEFT_BC_IS_GRAD] = self.core_profiles.ni.left_face_constraint_is_grad
    xr_dict[NI_RIGHT_BC] = self.core_profiles.ni.right_face_constraint
<<<<<<< HEAD
    xr_dict[NI_RIGHT_BC_IS_GRAD] = self.core_profiles.ni.right_face_constraint_is_grad
=======
    xr_dict[ZIMP] = self.core_profiles.Zimp
    xr_dict[NIMP] = self.core_profiles.nimp.value
>>>>>>> b695cc5b

    # Currents.
    xr_dict[JTOT] = self.core_profiles.currents.jtot
    xr_dict[JTOT_FACE] = self.core_profiles.currents.jtot_face
    xr_dict[JOHM] = self.core_profiles.currents.johm
    xr_dict[CORE_PROFILES_EXTERNAL_CURRENT] = (
        self.core_profiles.currents.external_current_source
    )

    xr_dict[J_BOOTSTRAP] = self.core_profiles.currents.j_bootstrap
    xr_dict[J_BOOTSTRAP_FACE] = self.core_profiles.currents.j_bootstrap_face
    xr_dict[IP_PROFILE_FACE] = self.core_profiles.currents.Ip_profile_face
    xr_dict[I_BOOTSTRAP] = self.core_profiles.currents.I_bootstrap
    xr_dict[SIGMA] = self.core_profiles.currents.sigma

    xr_dict[Q_FACE] = self.core_profiles.q_face
    xr_dict[S_FACE] = self.core_profiles.s_face
    xr_dict[NREF] = self.core_profiles.nref

    xr_dict = {
        name: self._pack_into_data_array(
            name,
            data,
        )
        for name, data in xr_dict.items()
    }

    return xr_dict

  def _save_core_transport(
      self,
  ) -> dict[str, xr.DataArray | None]:
    """Saves the core transport to a dict."""
    xr_dict = {}

    xr_dict[CHI_FACE_ION] = self.core_transport.chi_face_ion
    xr_dict[CHI_FACE_EL] = self.core_transport.chi_face_el
    xr_dict[D_FACE_EL] = self.core_transport.d_face_el
    xr_dict[V_FACE_EL] = self.core_transport.v_face_el

    xr_dict = {
        name: self._pack_into_data_array(
            name,
            data,
        )
        for name, data in xr_dict.items()
    }

    return xr_dict

  def _save_core_sources(
      self,
  ) -> dict[str, xr.DataArray | None]:
    """Saves the core sources to a dict."""
    xr_dict = {}

    xr_dict[self.source_models.qei_source_name] = (
        self.core_sources.qei.qei_coef
        * (self.core_profiles.temp_el.value - self.core_profiles.temp_ion.value)
    )

    # Add source profiles with suffixes indicating which profile they affect.
    for profile in self.core_sources.temp_ion:
      xr_dict[f"{profile}_ion"] = self.core_sources.temp_ion[profile]
    for profile in self.core_sources.temp_el:
      xr_dict[f"{profile}_el"] = self.core_sources.temp_el[profile]
    for profile in self.core_sources.psi:
      xr_dict[f"{profile}_j"] = self.core_sources.psi[profile]
    for profile in self.core_sources.ne:
      xr_dict[f"{profile}_ne"] = self.core_sources.ne[profile]

    xr_dict = {
        name: self._pack_into_data_array(name, data)
        for name, data in xr_dict.items()
    }

    return xr_dict

  def _save_post_processed_outputs(
      self,
  ) -> dict[str, xr.DataArray | None]:
    """Saves the post processed outputs to a dict."""
    xr_dict = {}
    for field_name, data in dataclasses.asdict(
        self.post_processed_outputs
    ).items():
      xr_dict[field_name] = self._pack_into_data_array(field_name, data)
    return xr_dict

  def _save_geometry(
      self,
  ) -> dict[str, xr.DataArray]:
    """Save geometry to a dict. We skip over hires and non-array quantities."""
    xr_dict = {}

    # Get the variables from dataclass fields.
    for field_name, data in dataclasses.asdict(self.geometry).items():
      if "hires" in field_name or not isinstance(data, jax.Array):
        continue
      data_array = self._pack_into_data_array(
          field_name,
          data,
      )
      if data_array is not None:
        xr_dict[field_name] = data_array

    # Get variables from property methods

    for name, value in inspect.getmembers(type(self.geometry)):
      if name in EXCLUDED_GEOMETRY_NAMES:
        continue
      if isinstance(value, property):
        property_data = value.fget(self.geometry)
        data_array = self._pack_into_data_array(name, property_data)
        if data_array is not None:
          xr_dict[name] = data_array

    return xr_dict

  def simulation_output_to_xr(
      self,
      file_restart: runtime_params.FileRestart | None = None,
  ) -> xr.DataTree:
    """Build an xr.DataTree of the simulation output.

    Args:
      file_restart: If provided, contains information on a file this sim was
        restarted from, this is useful in case we want to stitch that to the
        beggining of this sim output.

    Returns:
      A xr.DataTree containing a single top level xr.Dataset and four child
      datasets. The top level dataset contains the following variables:
        - time: The time of the simulation.
        - rho_face_norm: The normalized toroidal coordinate on the face grid.
        - rho_cell_norm: The normalized toroidal coordinate on the cell grid.
        - rho_face: The toroidal coordinate on the face grid.
        - rho_cell: The toroidal coordinate on the cell grid.
        - sim_error: The simulation error state.
      The child datasets contain the following variables:
        - core_profiles: Contains data variables for quantities in the
          CoreProfiles.
        - core_transport: Contains data variables for quantities in the
          CoreTransport.
        - core_sources: Contains data variables for quantities in the
          CoreSources.
        - post_processed_outputs: Contains data variables for quantities in the
          PostProcessedOutputs.
        - geometry: Contains data variables for quantities in the Geometry.
    """
    # Cleanup structure by excluding QeiInfo from core_sources altogether.
    # Add attribute to dataset variables with explanation of contents + units.

    # Get coordinate variables for dimensions ("time", "rho_face", "rho_cell")
    time = xr.DataArray(self.times, dims=[TIME], name=TIME)
    rho_face_norm = xr.DataArray(
        self.rho_face_norm, dims=[RHO_FACE], name=RHO_FACE_NORM
    )
    rho_cell_norm = xr.DataArray(
        self.rho_norm, dims=[RHO_CELL], name=RHO_CELL_NORM
    )
    rho_face = xr.DataArray(self.rho_face, dims=[RHO_FACE], name=RHO_FACE)
    rho_cell = xr.DataArray(self.rho, dims=[RHO_CELL], name=RHO_CELL)

<<<<<<< HEAD
    # Initialize dict with desired geometry and reference variables
    xr_dict = {
        VPR: xr.DataArray(geo.vpr, dims=[RHO_CELL], name=VPR),
        SPR: xr.DataArray(geo.spr_cell, dims=[RHO_CELL], name=SPR),
        VPR_FACE: xr.DataArray(geo.vpr_face, dims=[RHO_FACE], name=VPR_FACE),
        SPR_FACE: xr.DataArray(geo.spr_face, dims=[RHO_FACE], name=SPR_FACE),
        G0: xr.DataArray(geo.g0, dims=[RHO_CELL], name=G0),
        G1: xr.DataArray(geo.g1, dims=[RHO_CELL], name=G1),
        G0_FACE: xr.DataArray(geo.g0_face, dims=[RHO_FACE], name=G0_FACE),
        G1_FACE: xr.DataArray(geo.g1_face, dims=[RHO_FACE], name=G1_FACE),
    }
=======
>>>>>>> b695cc5b
    coords = {
        TIME: time,
        RHO_FACE_NORM: rho_face_norm,
        RHO_CELL_NORM: rho_cell_norm,
        RHO_FACE: rho_face,
        RHO_CELL: rho_cell,
    }

    # Update dict with flattened StateHistory dataclass containers
    core_profiles_ds = xr.Dataset(self._get_core_profiles(), coords=coords)
    core_transport_ds = xr.Dataset(self._save_core_transport(), coords=coords)
    core_sources_ds = xr.Dataset(
        self._save_core_sources(),
        coords=coords,
    )
    post_processed_outputs_ds = xr.Dataset(
        self._save_post_processed_outputs(), coords=coords
    )
    geometry_ds = xr.Dataset(self._save_geometry(), coords=coords)
    top_level_xr_dict = {SIM_ERROR: self.sim_error.value}
    data_tree = xr.DataTree(
        children={
            CORE_PROFILES: xr.DataTree(dataset=core_profiles_ds),
            CORE_TRANSPORT: xr.DataTree(dataset=core_transport_ds),
            CORE_SOURCES: xr.DataTree(dataset=core_sources_ds),
            POST_PROCESSED_OUTPUTS: xr.DataTree(
                dataset=post_processed_outputs_ds
            ),
            GEOMETRY: xr.DataTree(dataset=geometry_ds),
        },
        dataset=xr.Dataset(top_level_xr_dict, coords=coords),
    )

    if file_restart is not None and file_restart.stitch:
      data_tree = stitch_state_files(file_restart, data_tree)

    return data_tree<|MERGE_RESOLUTION|>--- conflicted
+++ resolved
@@ -103,19 +103,7 @@
 V_FACE_EL = "v_face_el"
 
 # Geometry.
-<<<<<<< HEAD
-VPR = "vpr"
-SPR = "spr"
-VPR_FACE = "vpr_face"
-SPR_FACE = "spr_face"
-IP_PROFILE_FACE = "Ip_profile_face"
-G0 = "g0"
-G1 = "g1"
-G0_FACE = "g0_face"
-G1_FACE = "g1_face"
-=======
 GEOMETRY = "geometry"
->>>>>>> b695cc5b
 
 # Coordinates.
 RHO_FACE_NORM = "rho_face_norm"
@@ -333,12 +321,9 @@
     xr_dict[NI_LEFT_BC] = self.core_profiles.ni.left_face_constraint
     xr_dict[NI_LEFT_BC_IS_GRAD] = self.core_profiles.ni.left_face_constraint_is_grad
     xr_dict[NI_RIGHT_BC] = self.core_profiles.ni.right_face_constraint
-<<<<<<< HEAD
     xr_dict[NI_RIGHT_BC_IS_GRAD] = self.core_profiles.ni.right_face_constraint_is_grad
-=======
     xr_dict[ZIMP] = self.core_profiles.Zimp
     xr_dict[NIMP] = self.core_profiles.nimp.value
->>>>>>> b695cc5b
 
     # Currents.
     xr_dict[JTOT] = self.core_profiles.currents.jtot
@@ -503,20 +488,6 @@
     rho_face = xr.DataArray(self.rho_face, dims=[RHO_FACE], name=RHO_FACE)
     rho_cell = xr.DataArray(self.rho, dims=[RHO_CELL], name=RHO_CELL)
 
-<<<<<<< HEAD
-    # Initialize dict with desired geometry and reference variables
-    xr_dict = {
-        VPR: xr.DataArray(geo.vpr, dims=[RHO_CELL], name=VPR),
-        SPR: xr.DataArray(geo.spr_cell, dims=[RHO_CELL], name=SPR),
-        VPR_FACE: xr.DataArray(geo.vpr_face, dims=[RHO_FACE], name=VPR_FACE),
-        SPR_FACE: xr.DataArray(geo.spr_face, dims=[RHO_FACE], name=SPR_FACE),
-        G0: xr.DataArray(geo.g0, dims=[RHO_CELL], name=G0),
-        G1: xr.DataArray(geo.g1, dims=[RHO_CELL], name=G1),
-        G0_FACE: xr.DataArray(geo.g0_face, dims=[RHO_FACE], name=G0_FACE),
-        G1_FACE: xr.DataArray(geo.g1_face, dims=[RHO_FACE], name=G1_FACE),
-    }
-=======
->>>>>>> b695cc5b
     coords = {
         TIME: time,
         RHO_FACE_NORM: rho_face_norm,
