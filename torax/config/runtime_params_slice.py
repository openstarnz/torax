--- conflicted
+++ resolved
@@ -128,11 +128,6 @@
   current_eq: bool
   # Solve the density equation (n evolves over time)
   dens_eq: bool
-<<<<<<< HEAD
-  # Should flux and gradient boundary conditions be turned into value boundary conditions
-  # This is an approximation, but allows flux boundary conditions to be used
-  calculate_flux_boundary: bool
-=======
   # Ion symbols for main ion and impurity (which each could be mixtures of ions)
   # These are static to simplify source functions for fusion power and radiation
   # which are species-dependent.
@@ -140,7 +135,9 @@
   # inconsistently between the static and dynamic runtime params slices.
   main_ion_names: tuple[str, ...]
   impurity_names: tuple[str, ...]
->>>>>>> b695cc5b
+  # Should flux and gradient boundary conditions be turned into value boundary conditions
+  # This is an approximation, but allows flux boundary conditions to be used
+  calculate_flux_boundary: bool
 
   # Iterative reduction of dt if nonlinear step does not converge,
   # If nonlinear step does not converge, then the step is redone
@@ -156,12 +153,9 @@
         self.el_heat_eq,
         self.current_eq,
         self.dens_eq,
-<<<<<<< HEAD
-        self.calculate_flux_boundary,
-=======
         self.main_ion_names,
         self.impurity_names,
->>>>>>> b695cc5b
+        self.calculate_flux_boundary,
         self.adaptive_dt,
     ))
 
@@ -222,12 +216,9 @@
       el_heat_eq=runtime_params.numerics.el_heat_eq,
       current_eq=runtime_params.numerics.current_eq,
       dens_eq=runtime_params.numerics.dens_eq,
-<<<<<<< HEAD
-      calculate_flux_boundary=runtime_params.numerics.calculate_flux_boundary,
-=======
       main_ion_names=runtime_params.plasma_composition.get_main_ion_names(),
       impurity_names=runtime_params.plasma_composition.get_impurity_names(),
->>>>>>> b695cc5b
+      calculate_flux_boundary=runtime_params.numerics.calculate_flux_boundary,
       adaptive_dt=runtime_params.numerics.adaptive_dt,
   )
 
