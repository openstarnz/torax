--- conflicted
+++ resolved
@@ -46,146 +46,6 @@
 # pylint: disable=invalid-name
 
 
-<<<<<<< HEAD
-def _build_standard_geometry_provider(
-    geometry_type: str,
-    **kwargs,
-) -> geometry_provider.GeometryProvider:
-  """Constructs a geometry provider for a standard geometry."""
-  global_params = {'Ip_from_parameters', 'n_rho', 'geometry_dir'}
-  if geometry_type == 'chease':
-    intermediate_builder = geometry.StandardGeometryIntermediates.from_chease
-  elif geometry_type == 'fbt':
-    # Check if parameters indicate a bundled FBT file and input validity.
-    if 'LY_bundle_object' in kwargs:
-      if 'geometry_configs' in kwargs:
-        raise ValueError(
-            "Cannot use 'geometry_configs' together with a bundled FBT file"
-        )
-      if 'LY_object' in kwargs:
-        raise ValueError(
-            "Cannot use 'LY_object' together with a bundled FBT file"
-        )
-      # Build and return the GeometryProvider for the bundled case.
-      intermediates = geometry.StandardGeometryIntermediates.from_fbt_bundle(
-          **kwargs,
-      )
-      geometries = {
-          t: geometry.build_standard_geometry(intermediates[t])
-          for t in intermediates
-      }
-      return geometry.StandardGeometryProvider.create_provider(geometries)
-    else:
-      intermediate_builder = (
-          geometry.StandardGeometryIntermediates.from_fbt_single_slice
-      )
-  elif geometry_type == 'eqdsk':
-    intermediate_builder = geometry.StandardGeometryIntermediates.from_eqdsk
-  elif geometry_type == 'imas':
-      intermediate_builder = geometry.StandardGeometryIntermediates.from_IMAS
-  else:
-    raise ValueError(f'Unknown geometry type: {geometry_type}')
-  if 'geometry_configs' in kwargs:
-    # geometry config has sequence of standalone geometry files.
-    if not isinstance(kwargs['geometry_configs'], dict):
-      raise ValueError('geometry_configs must be a dict.')
-    geometries = {}
-    global_kwargs = {key: kwargs[key] for key in global_params if key in kwargs}
-    for time, config in kwargs['geometry_configs'].items():
-      if x := global_params.intersection(config):
-        raise ValueError(
-            'The following parameters cannot be set per geometry_config:'
-            f' {", ".join(x)}'
-        )
-      config.update(global_kwargs)
-      geometries[time] = geometry.build_standard_geometry(
-          intermediate_builder(
-              **config,
-          )
-      )
-    return geometry.StandardGeometryProvider.create_provider(geometries)
-  return geometry_provider.ConstantGeometryProvider(
-      geometry.build_standard_geometry(
-          intermediate_builder(
-              **kwargs,
-          )
-      )
-  )
-
-
-def _build_circular_geometry_provider(
-    **kwargs,
-) -> geometry_provider.GeometryProvider:
-  """Builds a `GeometryProvider` from the input config."""
-  if 'geometry_configs' in kwargs:
-    if not isinstance(kwargs['geometry_configs'], dict):
-      raise ValueError('geometry_configs must be a dict.')
-    if 'n_rho' not in kwargs:
-      raise ValueError('n_rho must be set in the input config.')
-    geometries = {}
-    for time, c in kwargs['geometry_configs'].items():
-      geometries[time] = geometry.build_circular_geometry(
-          n_rho=kwargs['n_rho'], **c
-      )
-    return geometry.CircularAnalyticalGeometryProvider.create_provider(
-        geometries
-    )
-  return geometry_provider.ConstantGeometryProvider(
-      geometry.build_circular_geometry(**kwargs)
-  )
-
-
-def build_geometry_provider_from_config(
-    geometry_config: Mapping[str, Any],
-) -> geometry_provider.GeometryProvider:
-  """Builds a `Geometry` from the input config.
-
-  The input config has one required key: `geometry_type`. Its value must be one
-  of:
-
-   -  "circular"
-   -  "chease"
-   -  "fbt"
-   -  "imas"
-
-  Depending on the `geometry_type` given, there are different keys/values
-  expected in the rest of the config. See the following functions to get a full
-  list of the arguments exposed:
-
-   -  `geometry.build_circular_geometry()`
-   -  `geometry.StandardGeometryIntermediates.from_chease()`
-   -  `geometry.StandardGeometryIntermediates.from_fbt()`
-   -  'geometry.StandardGeometryIntermediates.from_imas()'
-
-   For time dependent geometries, the input config should have a key
-  `geometry_configs` which maps times to a dict of geometry config args.
-
-  Args:
-    geometry_config: Python dictionary containing keys/values that map onto a
-      `geometry` module function that builds a `Geometry` object.
-
-  Returns:
-    A `GeometryProvider` based on the input config.
-  """
-  if 'geometry_type' not in geometry_config:
-    raise ValueError('geometry_type must be set in the input config.')
-  # Do a shallow copy to keep references to the original objects while not
-  # modifying the original config dict with the pop-statement below.
-  kwargs = dict(geometry_config)
-  geometry_type = kwargs.pop('geometry_type').lower()  # Remove from kwargs.
-  if geometry_type == 'circular':
-    return _build_circular_geometry_provider(**kwargs)
-  # elif geometry_type == 'chease' or geometry_type == 'fbt':
-  elif geometry_type in ['chease', 'fbt', 'eqdsk','imas']:
-    return _build_standard_geometry_provider(
-        geometry_type=geometry_type, **kwargs
-    )
-
-  raise ValueError(f'Unknown geometry type: {geometry_type}')
-
-
-=======
->>>>>>> 736d98fa
 def build_sim_from_config(
     config: Mapping[str, Any],
 ) -> sim_lib.Sim:
