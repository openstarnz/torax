--- conflicted
+++ resolved
@@ -300,10 +300,6 @@
     return tuple(self.impurity_mixture.species.keys())
 
   def __post_init__(self):
-<<<<<<< HEAD
-    if not interpolated_param.rhonorm_defined_in_timerhoinput(self.Zeff, 1.0):
-      logging.info("""
-=======
     # Generate the IonMixture objects from the input for either a mixture (dict)
     # or the shortcut for a single ion (string). IonMixture objects with a
     # single key and fraction=1.0 is used also for the single ion case to reduce
@@ -315,9 +311,8 @@
         self.impurity, self.Zimp_override, self.Aimp_override
     )
 
-    if not interpolated_param.rhonorm1_defined_in_timerhoinput(self.Zeff):
+    if not interpolated_param.rhonorm_defined_in_timerhoinput(self.Zeff, 1.0):
       logging.debug("""
->>>>>>> b695cc5b
           Config input Zeff not directly defined at rhonorm=1.0.
           Zeff_face at rhonorm=1.0 set from constant values or constant extrapolation.
           """)
