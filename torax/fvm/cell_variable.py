--- conflicted
+++ resolved
@@ -97,24 +97,6 @@
         left_face_constraint_is_flux=False, right_face_constraint_is_flux=False,
     )
 
-<<<<<<< HEAD
-  def project(self, weights):
-    assert self.history is not None
-
-    def project(x):
-      return jnp.dot(weights, x)
-
-    return dataclasses.replace(
-        self,
-        value=project(self.value),
-        dr=self.dr[0],
-        left_face_constraint=project(self.left_face_constraint),
-        right_face_constraint=project(self.right_face_constraint),
-        history=None,
-    )
-
-=======
->>>>>>> b695cc5b
   def __post_init__(self):
     self.sanity_check()
 
