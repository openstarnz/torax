--- conflicted
+++ resolved
@@ -448,89 +448,6 @@
           f'{type(transport_model)} does not support the density equation.'
       )
 
-<<<<<<< HEAD
-  # Apply inner and outer patch constant transport coefficients. rho_inner and
-  # rho_outer are shifted by consts.eps (1e-7) to avoid ambiguities if their
-  # values are close to and geo.rho_face_norm values.
-  # Note that Pereverzev-Corrigan terms will still be included in constant
-  # transport regions, to avoid transient discontinuities
-  def apply_inner_patch(original, inner_value):
-    return jnp.where(
-        jnp.logical_and(
-            dynamic_runtime_params_slice.transport.apply_inner_patch,
-            geo.rho_face_norm
-            < dynamic_runtime_params_slice.transport.rho_inner + consts.eps,
-        ),
-        inner_value,
-        original,
-    )
-
-  chi_face_ion = apply_inner_patch(
-      chi_face_ion,
-      dynamic_runtime_params_slice.transport.chii_inner,
-  )
-  chi_face_el = apply_inner_patch(
-      chi_face_el,
-      dynamic_runtime_params_slice.transport.chie_inner,
-  )
-  d_face_el = apply_inner_patch(
-      d_face_el,
-      dynamic_runtime_params_slice.transport.De_inner,
-  )
-  v_face_el = apply_inner_patch(
-      v_face_el,
-      dynamic_runtime_params_slice.transport.Ve_inner,
-  )
-
-  # Apply outer patch constant transport coefficients.
-  # Due to Pereverzev-Corrigan convection, it is required
-  # for the convection modes to be 'ghost' to avoid numerical instability
-  def apply_outer_patch(original, outer_value):
-    return jnp.where(
-        jnp.logical_and(
-            jnp.logical_and(
-                dynamic_runtime_params_slice.transport.apply_outer_patch,
-                jnp.logical_not(
-                    dynamic_runtime_params_slice.profile_conditions.set_pedestal
-                ),
-            ),
-            geo.rho_face_norm
-            > dynamic_runtime_params_slice.transport.rho_outer - consts.eps,
-        ),
-        outer_value,
-        original,
-    )
-
-  chi_face_ion = apply_outer_patch(
-      chi_face_ion,
-      dynamic_runtime_params_slice.transport.chii_outer,
-  )
-  chi_face_el = apply_outer_patch(
-      chi_face_el,
-      dynamic_runtime_params_slice.transport.chie_outer,
-  )
-  d_face_el = apply_outer_patch(
-      d_face_el,
-      dynamic_runtime_params_slice.transport.De_outer,
-  )
-  v_face_el = apply_outer_patch(
-      v_face_el,
-      dynamic_runtime_params_slice.transport.Ve_outer,
-  )
-
-  # Update the transport coeffs with the new profiles.
-  # This version of the core transport is returned to the caller to help with
-  # inspection.
-  transport_coeffs = dataclasses.replace(
-      transport_coeffs,
-      chi_face_ion=chi_face_ion,
-      chi_face_el=chi_face_el,
-      d_face_el=d_face_el,
-      v_face_el=v_face_el,
-  )
-
-=======
->>>>>>> d04df474
   # entire coefficient preceding dT/dr in heat transport equations
   full_chi_face_ion = (
       geo.g1_over_vpr_face * true_ni_face * consts.keV2J * chi_face_ion
