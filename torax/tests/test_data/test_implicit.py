# Copyright 2024 DeepMind Technologies Limited
#
# Licensed under the Apache License, Version 2.0 (the "License");
# you may not use this file except in compliance with the License.
# You may obtain a copy of the License at
#
#     http://www.apache.org/licenses/LICENSE-2.0
#
# Unless required by applicable law or agreed to in writing, software
# distributed under the License is distributed on an "AS IS" BASIS,
# WITHOUT WARRANTIES OR CONDITIONS OF ANY KIND, either express or implied.
# See the License for the specific language governing permissions and
# limitations under the License.

"""test_implicit: implicit, Ti+Te, no Pei, no pedestal, constant chi."""


CONFIG = {
    'runtime_params': {
        'profile_conditions': {
<<<<<<< HEAD
            'ne_bound_right': 0.5,
=======
            'set_pedestal': False,
            'ne_bound_right': 0.8,
>>>>>>> af89a883
        },
        'numerics': {
            't_final': 1,
        },
    },
    'geometry': {
        'geometry_type': 'circular',
    },
    'sources': {
        # Current sources (for psi equation)
        'generic_current_source': {},
        # Electron density sources/sink (for the ne equation).
        'generic_particle_source': {},
        'gas_puff_source': {},
        'pellet_source': {},
        # Ion and electron heat sources (for the temp-ion and temp-el eqs).
        'generic_ion_el_heat_source': {},
        'qei_source': {
            # multiplier for ion-electron heat exchange term for sensitivity
            'Qei_mult': 0.0,
        },
    },
    'pedestal': {},
    'transport': {},
    'stepper': {
        'stepper_type': 'linear',
        'predictor_corrector': False,
        'theta_imp': 1.0,
    },
    'time_step_calculator': {
        'calculator_type': 'chi',
    },
}<|MERGE_RESOLUTION|>--- conflicted
+++ resolved
@@ -18,12 +18,8 @@
 CONFIG = {
     'runtime_params': {
         'profile_conditions': {
-<<<<<<< HEAD
-            'ne_bound_right': 0.5,
-=======
             'set_pedestal': False,
             'ne_bound_right': 0.8,
->>>>>>> af89a883
         },
         'numerics': {
             't_final': 1,
@@ -47,7 +43,9 @@
         },
     },
     'pedestal': {},
-    'transport': {},
+    'transport': {
+        'transport_model': 'constant',
+    },
     'stepper': {
         'stepper_type': 'linear',
         'predictor_corrector': False,
