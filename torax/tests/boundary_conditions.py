--- conflicted
+++ resolved
@@ -128,17 +128,10 @@
     )
     expected_ni_bound_right = expected_ne_bound_right * dilution_factor_face[-1]
     expected_nimp_bound_right = (
-<<<<<<< HEAD
-        expected_ne_bound_right - expected_ni_bound_right * Zi
-    ) / Zimp
+        expected_ne_bound_right - expected_ni_bound_right * Zi_face[-1]
+    ) / Zimp_face[-1]
     np.testing.assert_allclose(updated.temp_ion.right_face_value_constraint, 27.7)
     np.testing.assert_allclose(updated.temp_el.right_face_value_constraint, 21.0)
-=======
-        expected_ne_bound_right - expected_ni_bound_right * Zi_face[-1]
-    ) / Zimp_face[-1]
-    np.testing.assert_allclose(updated.temp_ion.right_face_constraint, 27.7)
-    np.testing.assert_allclose(updated.temp_el.right_face_constraint, 21.0)
->>>>>>> b695cc5b
     np.testing.assert_allclose(
         updated.ne.right_face_value_constraint,
         expected_ne_bound_right,
