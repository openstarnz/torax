# Copyright 2024 DeepMind Technologies Limited
#
# Licensed under the Apache License, Version 2.0 (the "License");
# you may not use this file except in compliance with the License.
# You may obtain a copy of the License at
#
#     http://www.apache.org/licenses/LICENSE-2.0
#
# Unless required by applicable law or agreed to in writing, software
# distributed under the License is distributed on an "AS IS" BASIS,
# WITHOUT WARRANTIES OR CONDITIONS OF ANY KIND, either express or implied.
# See the License for the specific language governing permissions and
# limitations under the License.

"""Classes defining the TORAX state that evolves over time."""
import enum
from typing import Optional

from absl import logging
import chex
import jax
from jax import numpy as jnp
from torax import array_typing
from torax import jax_utils
from torax.config import config_args
from torax.fvm import cell_variable
from torax.geometry import geometry
from torax.sources import source_profiles
import typing_extensions


@chex.dataclass(frozen=True)
class Currents:
  """Dataclass to group currents and related variables (e.g. conductivity).

  Not all fields are actually used by the library. For example,
  j_bootstrap and I_bootstrap are updated during the sim loop,
  but not read from. These fields are an output of the library
  that may be interesting for the end user to plot, etc.
  """

  jtot: array_typing.ArrayFloat
  jtot_face: array_typing.ArrayFloat
  johm: array_typing.ArrayFloat
  external_current_source: array_typing.ArrayFloat
  j_bootstrap: array_typing.ArrayFloat
  j_bootstrap_face: array_typing.ArrayFloat
  # pylint: disable=invalid-name
  # Using physics notation naming convention
  I_bootstrap: array_typing.ScalarFloat  # [A]
  Ip_profile_face: array_typing.ArrayFloat  # [A]
  sigma: array_typing.ArrayFloat
  jtot_hires: Optional[array_typing.ArrayFloat] = None

  @property
  def Ip_total(self) -> array_typing.ScalarFloat:
    """Returns the total plasma current [A]."""
    return self.Ip_profile_face[..., -1]

  @classmethod
  def zeros(cls, geo: geometry.Geometry) -> "Currents":
    """Returns a Currents with all zeros."""
    return cls(
        jtot=jnp.zeros(geo.rho_face.shape),
        jtot_face=jnp.zeros(geo.rho_face.shape),
        johm=jnp.zeros(geo.rho_face.shape),
        external_current_source=jnp.zeros(geo.rho_face.shape),
        j_bootstrap=jnp.zeros(geo.rho_face.shape),
        j_bootstrap_face=jnp.zeros(geo.rho_face.shape),
        I_bootstrap=jnp.array(0.0, dtype=jax_utils.get_dtype()),
        Ip_profile_face=jnp.zeros(geo.rho_face.shape),
        sigma=jnp.zeros(geo.rho_face.shape),
        jtot_hires=jnp.zeros(geo.rho_face.shape),
    )


@chex.dataclass(frozen=True, eq=False)
class CoreProfiles:
  """Dataclass for holding the evolving core plasma profiles.

  This dataclass is inspired by the IMAS `core_profiles` IDS.

  Many of the profiles in this class are evolved by the PDE system in TORAX, and
  therefore are stored as CellVariables. Other profiles are computed outside the
  internal PDE system, and are simple JAX arrays.

  Attributes:
      temp_ion: Ion temperature [keV].
      temp_el: Electron temperature [keV].
      psi: Poloidal flux [Wb].
      psidot: Time derivative of poloidal flux (loop voltage) [V].
      ne: Electron density [nref m^-3].
      ni: Main ion density [nref m^-3].
      nimp: Impurity density [nref m^-3].
      currents: Instance of the Currents dataclass.
      q_face: Safety factor.
      s_face: Magnetic shear.
      nref: Reference density [m^-3].
      vloop_lcfs: Loop voltage at LCFS (V).
      Zi: Main ion charge on cell grid [dimensionless].
      Zi_face: Main ion charge on face grid [dimensionless].
      Ai: Main ion mass [amu].
      Zimp: Impurity charge on cell grid [dimensionless].
      Zimp_face: Impurity charge on face grid [dimensionless].
      Aimp: Impurity mass [amu].
  """

  temp_ion: cell_variable.CellVariable
  temp_el: cell_variable.CellVariable
  psi: cell_variable.CellVariable
  psidot: cell_variable.CellVariable
  ne: cell_variable.CellVariable
  ni: cell_variable.CellVariable
  nimp: cell_variable.CellVariable
  currents: Currents
  q_face: array_typing.ArrayFloat
  s_face: array_typing.ArrayFloat
  nref: array_typing.ScalarFloat
  vloop_lcfs: array_typing.ScalarFloat
  # pylint: disable=invalid-name
  Zi: array_typing.ArrayFloat
  Zi_face: array_typing.ArrayFloat
  Ai: array_typing.ScalarFloat
  Zimp: array_typing.ArrayFloat
  Zimp_face: array_typing.ArrayFloat
  Aimp: array_typing.ScalarFloat
  # pylint: enable=invalid-name

  def quasineutrality_satisfied(self) -> bool:
    """Checks if quasineutrality is satisfied."""
    return jnp.allclose(
        self.ni.value * self.Zi + self.nimp.value * self.Zimp,
        self.ne.value,
    ).item()

  def negative_temperature_or_density(self) -> bool:
    """Checks if any temperature or density is negative."""
    profiles_to_check = (
        self.temp_ion,
        self.temp_el,
        self.ne,
        self.ni,
        self.nimp,
    )
    return any(
        [jnp.any(jnp.less(x, 0.0)) for x in jax.tree.leaves(profiles_to_check)]
    )

  def index(self, i: int) -> typing_extensions.Self:
    """If the CoreProfiles is a history, returns the i-th CoreProfiles."""
    idx = lambda x: x[i]
    state = jax.tree_util.tree_map(idx, self)
    # These variables track whether they are histories, so when we collapse down
    # to a single state we need to explicitly clear the history flag.
    history_vars = ["temp_ion", "temp_el", "psi", "psidot", "ne", "ni"]
    history_replace = {"history": None}
    replace_dict = {var: history_replace for var in history_vars}
    state = config_args.recursive_replace(state, **replace_dict)
    return state

  def sanity_check(self):
    for field in CoreProfiles.__dataclass_fields__:
      value = getattr(self, field)
      if hasattr(value, "sanity_check"):
        value.sanity_check()

  def __str__(self) -> str:
    return f"""
      CoreProfiles(
        temp_ion={self.temp_ion},
        temp_el={self.temp_el},
        psi={self.psi},
        ne={self.ne},
        nimp={self.nimp},
        ni={self.ni},
      )
    """


@chex.dataclass
class CoreTransport:
  """Coefficients for the plasma transport.

  These coefficients are computed by TORAX transport models. See the
  transport_model/ folder for more info.

  NOTE: The naming of this class is inspired by the IMAS `core_transport` IDS,
  but its schema is not a 1:1 mapping to that IDS.

  Attributes:
    chi_face_ion: Ion heat conductivity, on the face grid.
    chi_face_el: Electron heat conductivity, on the face grid.
    d_face_el: Diffusivity of electron density, on the face grid.
    v_face_el: Convection strength of electron density, on the face grid.
    chi_face_el_bohm: (Optional) Bohm contribution for electron heat
      conductivity.
    chi_face_el_gyrobohm: (Optional) GyroBohm contribution for electron heat
      conductivity.
    chi_face_ion_bohm: (Optional) Bohm contribution for ion heat conductivity.
    chi_face_ion_gyrobohm: (Optional) GyroBohm contribution for ion heat
      conductivity.
  """

  chi_face_ion: jax.Array
  chi_face_el: jax.Array
  d_face_el: jax.Array
  v_face_el: jax.Array
  chi_face_el_bohm: Optional[jax.Array] = None
  chi_face_el_gyrobohm: Optional[jax.Array] = None
  chi_face_ion_bohm: Optional[jax.Array] = None
  chi_face_ion_gyrobohm: Optional[jax.Array] = None

  def __post_init__(self):
    # Use the array size of chi_face_el as a reference.
    if self.chi_face_el_bohm is None:
      self.chi_face_el_bohm = jnp.zeros_like(self.chi_face_el)
    if self.chi_face_el_gyrobohm is None:
      self.chi_face_el_gyrobohm = jnp.zeros_like(self.chi_face_el)
    if self.chi_face_ion_bohm is None:
      self.chi_face_ion_bohm = jnp.zeros_like(self.chi_face_el)
    if self.chi_face_ion_gyrobohm is None:
      self.chi_face_ion_gyrobohm = jnp.zeros_like(self.chi_face_el)

  def chi_max(
      self,
      geo: geometry.Geometry,
  ) -> jax.Array:
    """Calculates the maximum value of chi.

    Args:
      geo: Geometry of the torus.

    Returns:
      chi_max: Maximum value of chi.
    """
    return jnp.maximum(
        jnp.max(self.chi_face_ion * geo.g1_over_vpr2_face),
        jnp.max(self.chi_face_el * geo.g1_over_vpr2_face),
    )

  @classmethod
  def zeros(cls, geo: geometry.Geometry) -> typing_extensions.Self:
    """Returns a CoreTransport with all zeros. Useful for initializing."""
    shape = geo.rho_face.shape
    return cls(
        chi_face_ion=jnp.zeros(shape),
        chi_face_el=jnp.zeros(shape),
        d_face_el=jnp.zeros(shape),
        v_face_el=jnp.zeros(shape),
        chi_face_el_bohm=jnp.zeros(shape),
        chi_face_el_gyrobohm=jnp.zeros(shape),
        chi_face_ion_bohm=jnp.zeros(shape),
        chi_face_ion_gyrobohm=jnp.zeros(shape),
    )


@chex.dataclass(frozen=True, eq=False)
class PostProcessedOutputs:
  """Collection of outputs calculated after each simulation step.

  These variables are not used internally, but are useful as outputs or
  intermediate observations for overarching workflows.

  Attributes:
    pressure_thermal_ion_face: Ion thermal pressure on the face grid [Pa]
    pressure_thermal_el_face: Electron thermal pressure on the face grid [Pa]
    pressure_thermal_tot_face: Total thermal pressure on the face grid [Pa]
    pprime_face: Derivative of total pressure with respect to poloidal flux on
      the face grid [Pa/Wb]
    W_thermal_ion: Ion thermal stored energy [J]
    W_thermal_el: Electron thermal stored energy [J]
    W_thermal_tot: Total thermal stored energy [J]
    tauE: Thermal energy confinement time [s]
    H89P: L-mode confinement quality factor with respect to the ITER89P scaling
      law derived from the ITER L-mode confinement database
    H98: H-mode confinement quality factor with respect to the ITER98y2 scaling
      law derived from the ITER H-mode confinement database
    H97L: L-mode confinement quality factor with respect to the ITER97L scaling
      law derived from the ITER L-mode confinement database
    H20: H-mode confinement quality factor with respect to the ITER20 scaling
      law derived from the updated (2020) ITER H-mode confinement database
    FFprime_face: FF' on the face grid, where F is the toroidal flux function
    psi_norm_face: Normalized poloidal flux on the face grid [Wb]
    psi_face: Poloidal flux on the face grid [Wb]
    P_sol_ion: Total ion heating power exiting the plasma with all sources:
      auxiliary heating + ion-electron exchange + fusion [W]
    P_sol_el: Total electron heating power exiting the plasma with all sources
      and sinks: auxiliary heating + ion-electron exchange + Ohmic + fusion +
      radiation sinks [W]
    P_sol_tot: Total heating power exiting the plasma with all sources and sinks
    P_external_ion: Total external ion heating power: auxiliary heating + Ohmic
      [W]
    P_external_el: Total external electron heating power: auxiliary heating +
      Ohmic [W]
    P_external_tot: Total external heating power: auxiliary heating + Ohmic [W]
    P_external_injected: Total external injected power before absorption [W]
    P_ei_exchange_ion: Electron-ion heat exchange power to ions [W]
    P_ei_exchange_el: Electron-ion heat exchange power to electrons [W]
    P_generic_ion: Total generic_ion_el_heat_source power to ions [W]
    P_generic_el: Total generic_ion_el_heat_source power to electrons [W]
    P_generic_tot: Total generic_ion_el_heat power [W]
    P_alpha_ion: Total fusion power to ions [W]
    P_alpha_el: Total fusion power to electrons [W]
    P_alpha_tot: Total fusion power to plasma [W]
    P_ohmic: Ohmic heating power to electrons [W]
    P_brems: Bremsstrahlung electron heat sink [W]
    P_cycl: Cyclotron radiation electron heat sink [W]
    P_ecrh: Total electron cyclotron source power [W]
    P_rad: Impurity radiation heat sink [W]
    I_ecrh: Total electron cyclotron source current [A]
    I_generic: Total generic source current [A]
    Q_fusion: Fusion power gain
    P_icrh_el: Ion cyclotron resonance heating to electrons [W]
    P_icrh_ion: Ion cyclotron resonance heating to ions [W]
    P_icrh_tot: Total ion cyclotron resonance heating power [W]
    P_LH_hi_dens: H-mode transition power for high density branch [W]
    P_LH_min: Minimum H-mode transition power for at ne_min_P_LH [W]
    P_LH: H-mode transition power from maximum of P_LH_hi_dens and P_LH_min [W]
    ne_min_P_LH: Density corresponding to the P_LH_min [nref]
    E_cumulative_fusion: Total cumulative fusion energy [J]
    E_cumulative_external: Total external injected energy (Ohmic + auxiliary
      heating) [J]
    te_volume_avg: Volume average electron temperature [keV]
    ti_volume_avg: Volume average ion temperature [keV]
    ne_volume_avg: Volume average electron density [nref m^-3]
    ni_volume_avg: Volume average main ion density [nref m^-3]
    ne_line_avg: Line averaged electron density [nref m^-3]
    ni_line_avg: Line averaged main ion density [nref m^-3]
    fgw_ne_volume_avg: Greenwald fraction from volume-averaged electron density
      [dimensionless]
    fgw_ne_line_avg: Greenwald fraction from line-averaged electron density
      [dimensionless]
    q95: q at 95% of the normalized poloidal flux
    Wpol: Total magnetic energy [J]
    li3: Normalized plasma internal inductance, ITER convention [dimensionless]
<<<<<<< HEAD
    dW_th_dt: Time derivative of the total stored thermal energy [W]
=======
    flux_temp_ion_face: Ion heat flux [keV nref s^-1]
    flux_temp_el_face: Electron heat flux [keV nref s^-1]
    flux_ni_face: Main ion particle flux [nref s^-1]
    flux_ne_face: Electron particle flux [nref s^-1]
>>>>>>> b26eff1b
  """

  pressure_thermal_ion_face: array_typing.ArrayFloat
  pressure_thermal_el_face: array_typing.ArrayFloat
  pressure_thermal_tot_face: array_typing.ArrayFloat
  pprime_face: array_typing.ArrayFloat
  # pylint: disable=invalid-name
  W_thermal_ion: array_typing.ScalarFloat
  W_thermal_el: array_typing.ScalarFloat
  W_thermal_tot: array_typing.ScalarFloat
  tauE: array_typing.ScalarFloat
  H89P: array_typing.ScalarFloat
  H98: array_typing.ScalarFloat
  H97L: array_typing.ScalarFloat
  H20: array_typing.ScalarFloat
  FFprime_face: array_typing.ArrayFloat
  psi_norm_face: array_typing.ArrayFloat
  # psi_face included in post_processed output for convenience, since the
  # CellVariable history method destroys class methods like `face_value`.
  psi_face: array_typing.ArrayFloat
  # Integrated heat sources
  P_sol_ion: array_typing.ScalarFloat  # SOL stands for "Scrape Off Layer"
  P_sol_el: array_typing.ScalarFloat
  P_sol_tot: array_typing.ScalarFloat
  P_external_ion: array_typing.ScalarFloat
  P_external_el: array_typing.ScalarFloat
  P_external_tot: array_typing.ScalarFloat
  P_external_injected: array_typing.ScalarFloat
  P_ei_exchange_ion: array_typing.ScalarFloat
  P_ei_exchange_el: array_typing.ScalarFloat
  P_generic_ion: array_typing.ScalarFloat
  P_generic_el: array_typing.ScalarFloat
  P_generic_tot: array_typing.ScalarFloat
  P_alpha_ion: array_typing.ScalarFloat
  P_alpha_el: array_typing.ScalarFloat
  P_alpha_tot: array_typing.ScalarFloat
  P_ohmic: array_typing.ScalarFloat
  P_brems: array_typing.ScalarFloat
  P_cycl: array_typing.ScalarFloat
  P_ecrh: array_typing.ScalarFloat
  P_rad: array_typing.ScalarFloat
  I_ecrh: array_typing.ScalarFloat
  I_generic: array_typing.ScalarFloat
  Q_fusion: array_typing.ScalarFloat
  P_icrh_el: array_typing.ScalarFloat
  P_icrh_ion: array_typing.ScalarFloat
  P_icrh_tot: array_typing.ScalarFloat
  P_LH_hi_dens: array_typing.ScalarFloat
  P_LH_min: array_typing.ScalarFloat
  P_LH: array_typing.ScalarFloat
  ne_min_P_LH: array_typing.ScalarFloat
  E_cumulative_fusion: array_typing.ScalarFloat
  E_cumulative_external: array_typing.ScalarFloat
  te_volume_avg: array_typing.ScalarFloat
  ti_volume_avg: array_typing.ScalarFloat
  ne_volume_avg: array_typing.ScalarFloat
  ni_volume_avg: array_typing.ScalarFloat
  ne_line_avg: array_typing.ScalarFloat
  ni_line_avg: array_typing.ScalarFloat
  fgw_ne_volume_avg: array_typing.ScalarFloat
  fgw_ne_line_avg: array_typing.ScalarFloat
  q95: array_typing.ScalarFloat
  Wpol: array_typing.ScalarFloat
  li3: array_typing.ScalarFloat
<<<<<<< HEAD
  dW_th_dt: array_typing.ScalarFloat
=======
  flux_temp_ion_face: array_typing.ArrayFloat
  flux_temp_el_face: array_typing.ArrayFloat
  flux_ni_face: array_typing.ArrayFloat
  flux_ne_face: array_typing.ArrayFloat
>>>>>>> b26eff1b
  # pylint: enable=invalid-name

  @classmethod
  def zeros(cls, geo: geometry.Geometry) -> typing_extensions.Self:
    """Returns a PostProcessedOutputs with all zeros, used for initializing."""
    return cls(
        pressure_thermal_ion_face=jnp.zeros(geo.rho_face.shape),
        pressure_thermal_el_face=jnp.zeros(geo.rho_face.shape),
        pressure_thermal_tot_face=jnp.zeros(geo.rho_face.shape),
        pprime_face=jnp.zeros(geo.rho_face.shape),
        W_thermal_ion=jnp.array(0.0, dtype=jax_utils.get_dtype()),
        W_thermal_el=jnp.array(0.0, dtype=jax_utils.get_dtype()),
        W_thermal_tot=jnp.array(0.0, dtype=jax_utils.get_dtype()),
        tauE=jnp.array(0.0, dtype=jax_utils.get_dtype()),
        H89P=jnp.array(0.0, dtype=jax_utils.get_dtype()),
        H98=jnp.array(0.0, dtype=jax_utils.get_dtype()),
        H97L=jnp.array(0.0, dtype=jax_utils.get_dtype()),
        H20=jnp.array(0.0, dtype=jax_utils.get_dtype()),
        FFprime_face=jnp.zeros(geo.rho_face.shape),
        psi_norm_face=jnp.zeros(geo.rho_face.shape),
        psi_face=jnp.zeros(geo.rho_face.shape),
<<<<<<< HEAD
        P_sol_ion=jnp.array(0.0, dtype=jax_utils.get_dtype()),
        P_sol_el=jnp.array(0.0, dtype=jax_utils.get_dtype()),
        P_sol_tot=jnp.array(0.0, dtype=jax_utils.get_dtype()),
        P_external_ion=jnp.array(0.0, dtype=jax_utils.get_dtype()),
        P_external_el=jnp.array(0.0, dtype=jax_utils.get_dtype()),
        P_external_tot=jnp.array(0.0, dtype=jax_utils.get_dtype()),
        P_external_injected=jnp.array(0.0, dtype=jax_utils.get_dtype()),
        P_ei_exchange_ion=jnp.array(0.0, dtype=jax_utils.get_dtype()),
        P_ei_exchange_el=jnp.array(0.0, dtype=jax_utils.get_dtype()),
        P_generic_ion=jnp.array(0.0, dtype=jax_utils.get_dtype()),
        P_generic_el=jnp.array(0.0, dtype=jax_utils.get_dtype()),
        P_generic_tot=jnp.array(0.0, dtype=jax_utils.get_dtype()),
        P_alpha_ion=jnp.array(0.0, dtype=jax_utils.get_dtype()),
        P_alpha_el=jnp.array(0.0, dtype=jax_utils.get_dtype()),
        P_alpha_tot=jnp.array(0.0, dtype=jax_utils.get_dtype()),
        P_ohmic=jnp.array(0.0, dtype=jax_utils.get_dtype()),
        P_brems=jnp.array(0.0, dtype=jax_utils.get_dtype()),
        P_cycl=jnp.array(0.0, dtype=jax_utils.get_dtype()),
        P_ecrh=jnp.array(0.0, dtype=jax_utils.get_dtype()),
        P_rad=jnp.array(0.0, dtype=jax_utils.get_dtype()),
        I_ecrh=jnp.array(0.0, dtype=jax_utils.get_dtype()),
        I_generic=jnp.array(0.0, dtype=jax_utils.get_dtype()),
        Q_fusion=jnp.array(0.0, dtype=jax_utils.get_dtype()),
        P_icrh_ion=jnp.array(0.0, dtype=jax_utils.get_dtype()),
        P_icrh_el=jnp.array(0.0, dtype=jax_utils.get_dtype()),
        P_icrh_tot=jnp.array(0.0, dtype=jax_utils.get_dtype()),
        P_LH_hi_dens=jnp.array(0.0, dtype=jax_utils.get_dtype()),
        P_LH_min=jnp.array(0.0, dtype=jax_utils.get_dtype()),
        P_LH=jnp.array(0.0, dtype=jax_utils.get_dtype()),
        ne_min_P_LH=jnp.array(0.0, dtype=jax_utils.get_dtype()),
        E_cumulative_fusion=jnp.array(0.0, dtype=jax_utils.get_dtype()),
        E_cumulative_external=jnp.array(0.0, dtype=jax_utils.get_dtype()),
        te_volume_avg=jnp.array(0.0, dtype=jax_utils.get_dtype()),
        ti_volume_avg=jnp.array(0.0, dtype=jax_utils.get_dtype()),
        ne_volume_avg=jnp.array(0.0, dtype=jax_utils.get_dtype()),
        ni_volume_avg=jnp.array(0.0, dtype=jax_utils.get_dtype()),
        ne_line_avg=jnp.array(0.0, dtype=jax_utils.get_dtype()),
        ni_line_avg=jnp.array(0.0, dtype=jax_utils.get_dtype()),
        fgw_ne_volume_avg=jnp.array(0.0, dtype=jax_utils.get_dtype()),
        fgw_ne_line_avg=jnp.array(0.0, dtype=jax_utils.get_dtype()),
        q95=jnp.array(0.0, dtype=jax_utils.get_dtype()),
        Wpol=jnp.array(0.0, dtype=jax_utils.get_dtype()),
        li3=jnp.array(0.0, dtype=jax_utils.get_dtype()),
        dW_th_dt=jnp.array(0.0, dtype=jax_utils.get_dtype()),
=======
        P_sol_ion=jnp.array(0.0),
        P_sol_el=jnp.array(0.0),
        P_sol_tot=jnp.array(0.0),
        P_external_ion=jnp.array(0.0),
        P_external_el=jnp.array(0.0),
        P_external_tot=jnp.array(0.0),
        P_ei_exchange_ion=jnp.array(0.0),
        P_ei_exchange_el=jnp.array(0.0),
        P_generic_ion=jnp.array(0.0),
        P_generic_el=jnp.array(0.0),
        P_generic_tot=jnp.array(0.0),
        P_alpha_ion=jnp.array(0.0),
        P_alpha_el=jnp.array(0.0),
        P_alpha_tot=jnp.array(0.0),
        P_ohmic=jnp.array(0.0),
        P_brems=jnp.array(0.0),
        P_cycl=jnp.array(0.0),
        P_ecrh=jnp.array(0.0),
        P_rad=jnp.array(0.0),
        I_ecrh=jnp.array(0.0),
        I_generic=jnp.array(0.0),
        Q_fusion=jnp.array(0.0),
        P_icrh_ion=jnp.array(0.0),
        P_icrh_el=jnp.array(0.0),
        P_icrh_tot=jnp.array(0.0),
        P_LH_hi_dens=jnp.array(0.0),
        P_LH_min=jnp.array(0.0),
        P_LH=jnp.array(0.0),
        ne_min_P_LH=jnp.array(0.0),
        E_cumulative_fusion=jnp.array(0.0),
        E_cumulative_external=jnp.array(0.0),
        te_volume_avg=jnp.array(0.0),
        ti_volume_avg=jnp.array(0.0),
        ne_volume_avg=jnp.array(0.0),
        ni_volume_avg=jnp.array(0.0),
        fgw_ne_volume_avg=jnp.array(0.0),
        q95=jnp.array(0.0),
        Wpol=jnp.array(0.0),
        li3=jnp.array(0.0),
        flux_temp_ion_face=jnp.zeros(geo.rho_face.shape),
        flux_temp_el_face=jnp.zeros(geo.rho_face.shape),
        flux_ni_face=jnp.zeros(geo.rho_face.shape),
        flux_ne_face=jnp.zeros(geo.rho_face.shape),
>>>>>>> b26eff1b
    )

  def check_for_errors(self):
    if has_nan(self):
      return SimError.NAN_DETECTED
    else:
      return SimError.NO_ERROR


@chex.dataclass
class StepperNumericOutputs:
  """Numerical quantities related to the stepper.

  Attributes:
    outer_stepper_iterations: Number of iterations performed in the outer loop
      of the stepper.
    stepper_error_state: 0 if solver converged with fine tolerance for this step
      1 if solver did not converge for this step (was above coarse tol) 2 if
      solver converged within coarse tolerance. Allowed to pass with a warning.
      Occasional error=2 has low impact on final sim state.
    inner_solver_iterations: Total number of iterations performed in the solver
      across all iterations of the stepper.
  """

  outer_stepper_iterations: int = 0
  stepper_error_state: int = 0
  inner_solver_iterations: int = 0


@enum.unique
class SimError(enum.Enum):
  """Integer enum for sim error handling."""

  NO_ERROR = 0
  NAN_DETECTED = 1
  QUASINEUTRALITY_BROKEN = 2
  NEGATIVE_CORE_PROFILES = 3

  def log_error(self):
    match self:
      case SimError.NEGATIVE_CORE_PROFILES:
        logging.error("""
            Simulation stopped due to negative values in core profiles.
            """)
      case SimError.NAN_DETECTED:
        logging.error("""
            Simulation stopped due to NaNs in state.
            Output file contains all profiles up to the last valid step.
            """)
      case SimError.QUASINEUTRALITY_BROKEN:
        logging.error("""
            Simulation stopped due to quasineutrality being violated.
            Possible cause is bad handling of impurity species.
            Output file contains all profiles up to the last valid step.
            """)
      case SimError.NO_ERROR:
        pass
      case _:
        raise ValueError(f"Unknown SimError: {self}")


@chex.dataclass
class ToraxSimState:
  """Full simulator state.

  The simulation stepping in sim.py evolves core_profiles which includes all
  the attributes the simulation is advancing. But beyond those, there are
  additional stateful elements which may evolve on each simulation step, such
  as sources and transport.

  This class includes both core_profiles and these additional elements.

  Attributes:
    t: time coordinate.
    dt: timestep interval.
    core_profiles: Core plasma profiles at time t.
    core_transport: Core plasma transport coefficients computed at time t.
    core_sources: Profiles for all sources/sinks. These are the profiles that
      are used to calculate the coefficients for the t+dt time step. For the
      explicit sources, these are calculated at the start of the time step, so
      are the values at time t. For the implicit sources, these are the most
      recent guess for time t+dt. The profiles here are the merged version of
      the explicit and implicit profiles.
    post_processed_outputs: variables for output or intermediate observations
      for overarching workflows, calculated after each simulation step.
    geometry: Geometry at this time step used for the simulation.
    time_step_calculator_state: the state of the TimeStepper.
    stepper_numeric_outputs: Numerical quantities related to the stepper.
    sawtooth_crash: True if a sawtooth model is active and the state
      corresponds to a post-sawtooth-crash state.
  """

  t: jax.Array
  dt: jax.Array
  core_profiles: CoreProfiles
  core_transport: CoreTransport
  core_sources: source_profiles.SourceProfiles
  geometry: geometry.Geometry
  stepper_numeric_outputs: StepperNumericOutputs
  sawtooth_crash: bool = False

  def check_for_errors(self) -> SimError:
    """Checks for errors in the simulation state."""
    if self.core_profiles.negative_temperature_or_density():
      logging.info("%s", self.core_profiles)
      log_negative_profile_names(self.core_profiles)
      return SimError.NEGATIVE_CORE_PROFILES
    # If there are NaNs that occured without negative core profiles, log this
    # as a separate error.
    if has_nan(self):
      logging.info("%s", self.core_profiles)
      return SimError.NAN_DETECTED
    elif not self.core_profiles.quasineutrality_satisfied():
      return SimError.QUASINEUTRALITY_BROKEN
    else:
      return SimError.NO_ERROR


def has_nan(inputs: ToraxSimState | PostProcessedOutputs) -> bool:
  return any([jnp.any(jnp.isnan(x)) for x in jax.tree.leaves(inputs)])


def log_negative_profile_names(inputs: CoreProfiles):
  path_vals, _ = jax.tree.flatten_with_path(inputs)
  for path, value in path_vals:
    if jnp.any(jnp.less(value, 0.0)):
      logging.info("Found negative value in %s", jax.tree_util.keystr(path))


def check_for_errors(
    sim_state: ToraxSimState,
    post_processed_outputs: PostProcessedOutputs,
) -> SimError:
  """Checks for errors in the simulation state."""
  state_error = sim_state.check_for_errors()
  if state_error != SimError.NO_ERROR:
    return state_error
  else:
    return post_processed_outputs.check_for_errors()<|MERGE_RESOLUTION|>--- conflicted
+++ resolved
@@ -333,14 +333,11 @@
     q95: q at 95% of the normalized poloidal flux
     Wpol: Total magnetic energy [J]
     li3: Normalized plasma internal inductance, ITER convention [dimensionless]
-<<<<<<< HEAD
     dW_th_dt: Time derivative of the total stored thermal energy [W]
-=======
     flux_temp_ion_face: Ion heat flux [keV nref s^-1]
     flux_temp_el_face: Electron heat flux [keV nref s^-1]
     flux_ni_face: Main ion particle flux [nref s^-1]
     flux_ne_face: Electron particle flux [nref s^-1]
->>>>>>> b26eff1b
   """
 
   pressure_thermal_ion_face: array_typing.ArrayFloat
@@ -405,14 +402,11 @@
   q95: array_typing.ScalarFloat
   Wpol: array_typing.ScalarFloat
   li3: array_typing.ScalarFloat
-<<<<<<< HEAD
   dW_th_dt: array_typing.ScalarFloat
-=======
   flux_temp_ion_face: array_typing.ArrayFloat
   flux_temp_el_face: array_typing.ArrayFloat
   flux_ni_face: array_typing.ArrayFloat
   flux_ne_face: array_typing.ArrayFloat
->>>>>>> b26eff1b
   # pylint: enable=invalid-name
 
   @classmethod
@@ -434,7 +428,6 @@
         FFprime_face=jnp.zeros(geo.rho_face.shape),
         psi_norm_face=jnp.zeros(geo.rho_face.shape),
         psi_face=jnp.zeros(geo.rho_face.shape),
-<<<<<<< HEAD
         P_sol_ion=jnp.array(0.0, dtype=jax_utils.get_dtype()),
         P_sol_el=jnp.array(0.0, dtype=jax_utils.get_dtype()),
         P_sol_tot=jnp.array(0.0, dtype=jax_utils.get_dtype()),
@@ -479,51 +472,10 @@
         Wpol=jnp.array(0.0, dtype=jax_utils.get_dtype()),
         li3=jnp.array(0.0, dtype=jax_utils.get_dtype()),
         dW_th_dt=jnp.array(0.0, dtype=jax_utils.get_dtype()),
-=======
-        P_sol_ion=jnp.array(0.0),
-        P_sol_el=jnp.array(0.0),
-        P_sol_tot=jnp.array(0.0),
-        P_external_ion=jnp.array(0.0),
-        P_external_el=jnp.array(0.0),
-        P_external_tot=jnp.array(0.0),
-        P_ei_exchange_ion=jnp.array(0.0),
-        P_ei_exchange_el=jnp.array(0.0),
-        P_generic_ion=jnp.array(0.0),
-        P_generic_el=jnp.array(0.0),
-        P_generic_tot=jnp.array(0.0),
-        P_alpha_ion=jnp.array(0.0),
-        P_alpha_el=jnp.array(0.0),
-        P_alpha_tot=jnp.array(0.0),
-        P_ohmic=jnp.array(0.0),
-        P_brems=jnp.array(0.0),
-        P_cycl=jnp.array(0.0),
-        P_ecrh=jnp.array(0.0),
-        P_rad=jnp.array(0.0),
-        I_ecrh=jnp.array(0.0),
-        I_generic=jnp.array(0.0),
-        Q_fusion=jnp.array(0.0),
-        P_icrh_ion=jnp.array(0.0),
-        P_icrh_el=jnp.array(0.0),
-        P_icrh_tot=jnp.array(0.0),
-        P_LH_hi_dens=jnp.array(0.0),
-        P_LH_min=jnp.array(0.0),
-        P_LH=jnp.array(0.0),
-        ne_min_P_LH=jnp.array(0.0),
-        E_cumulative_fusion=jnp.array(0.0),
-        E_cumulative_external=jnp.array(0.0),
-        te_volume_avg=jnp.array(0.0),
-        ti_volume_avg=jnp.array(0.0),
-        ne_volume_avg=jnp.array(0.0),
-        ni_volume_avg=jnp.array(0.0),
-        fgw_ne_volume_avg=jnp.array(0.0),
-        q95=jnp.array(0.0),
-        Wpol=jnp.array(0.0),
-        li3=jnp.array(0.0),
         flux_temp_ion_face=jnp.zeros(geo.rho_face.shape),
         flux_temp_el_face=jnp.zeros(geo.rho_face.shape),
         flux_ni_face=jnp.zeros(geo.rho_face.shape),
         flux_ne_face=jnp.zeros(geo.rho_face.shape),
->>>>>>> b26eff1b
     )
 
   def check_for_errors(self):
